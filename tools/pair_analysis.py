from multipatch_analysis.database import default_db as db
import multipatch_analysis.data_notes_db as notes_db
import pyqtgraph as pg
import sys, copy, argparse
import numpy as np
from pyqtgraph import parametertree as ptree
from pyqtgraph.parametertree import Parameter
from pyqtgraph.widgets.DataFilterWidget import DataFilterParameter
from neuroanalysis.ui.plot_grid import PlotGrid
from multipatch_analysis.ui.experiment_browser import ExperimentBrowser
from collections import OrderedDict
from neuroanalysis.data import TraceList
from neuroanalysis.fitting import Psp, StackedPsp
from multipatch_analysis.avg_response_fit import response_query, sort_responses, fit_avg_response, pair_notes_query
from random import shuffle, seed

default_latency = 1e-3
comment_hashtag = [
    '#doublespike',
    '#doublepsp',
    '#badspikes',
    '#fixable',
    '#needsecondopinion',
    '#lostcause',
    '#MVP',
    '#crosstalk',
    '#badqc',
    '#risetime',
    '#baseline',
]

comment_hashtag.sort(key=lambda x:x[1])
comment_hashtag = [''] + comment_hashtag

modes = ['vc', 'ic']
holdings = ['-55', '-70']


class MainWindow(pg.QtGui.QWidget):
    def __init__(self):
        pg.QtGui.QWidget.__init__(self)
        self.layout = pg.QtGui.QGridLayout()
        self.setLayout(self.layout)
        self.h_splitter = pg.QtGui.QSplitter()
        self.h_splitter.setOrientation(pg.QtCore.Qt.Horizontal)
        self.pair_analyzer = PairAnalysis()
        self.ctrl_panel = self.pair_analyzer.ctrl_panel
        self.params = self.ctrl_panel.params
        self.ptree = ptree.ParameterTree(showHeader=False)
        self.pair_param = Parameter.create(name='Current Pair', type='str', readonly=True)
        self.ptree.addParameters(self.pair_param)
        self.ptree.addParameters(self.params, showTop=False)
        self.save_btn = pg.FeedbackButton('Save Analysis')
        self.ic_plot = self.pair_analyzer.ic_plot
        self.vc_plot = self.pair_analyzer.vc_plot
        self.experiment_browser = self.pair_analyzer.experiment_browser
        self.v_splitter = pg.QtGui.QSplitter()
        self.v_splitter.setOrientation(pg.QtCore.Qt.Vertical)
        self.h_splitter.addWidget(self.v_splitter)
        self.v_splitter.addWidget(self.experiment_browser)
        self.v_splitter.addWidget(self.ptree)
        self.v_splitter.addWidget(self.save_btn)
        self.v_splitter.setSizes([100, 300, 20])
        # self.next_pair_button = pg.QtGui.QPushButton("Load Next Pair")
        # self.v_splitter.addWidget(self.next_pair_button)
        self.h_splitter.addWidget(self.vc_plot.grid)
        self.h_splitter.addWidget(self.ic_plot.grid)
        self.fit_compare = self.pair_analyzer.fit_compare
        self.meta_compare = self.pair_analyzer.meta_compare
        self.v2_splitter = pg.QtGui.QSplitter()
        self.v2_splitter.setOrientation(pg.QtCore.Qt.Vertical)
        self.v2_splitter.addWidget(self.fit_compare)
        self.v2_splitter.addWidget(self.meta_compare)
        self.h_splitter.addWidget(self.v2_splitter)
        self.h_splitter.setSizes([200, 200, 200, 500])
        self.layout.addWidget(self.h_splitter)
        self.fit_compare.hide()
        self.meta_compare.hide()
        self.setGeometry(280, 130, 1500, 900)
        self.show()

        # self.next_pair_button.clicked.connect(self.load_next_pair)
        self.experiment_browser.itemSelectionChanged.connect(self.selected_pair)
        self.save_btn.clicked.connect(self.save_to_db)

    def save_to_db(self):
        try:
            self.pair_analyzer.save_to_db()
            self.save_btn.success()
        except:
            self.save_btn.failure()
            raise

    def set_expts(self, expts):
        self.experiment_browser.populate(experiments=expts)

    def selected_pair(self):
        self.fit_compare.hide()
        self.meta_compare.hide()
        selected = self.experiment_browser.selectedItems()
        if len(selected) != 1:
            return
        item = selected[0]
        if hasattr(item, 'pair') is False:
            return
        pair = item.pair
        ## check to see if the pair has already been analyzed
        expt_id = '%0.3f' % pair.experiment.acq_timestamp
        pre_cell_id = str(pair.pre_cell.ext_id)
        post_cell_id = str(pair.post_cell.ext_id)
        s = notes_db.db.session()
        q = pair_notes_query(s, pair)
        record = q.all()
        self.pair_param.setValue(pair)
        if len(record) == 0:
            self.pair_analyzer.load_pair(pair)
            self.pair_analyzer.analyze_responses()
            self.pair_analyzer.fit_responses()
        elif len(record) == 1:
            msg = pg.QtGui.QMessageBox.question(self, "Pair Analysis", 
                "Pair %s %s->%s has already been analyzed. \n Would you like to load the results?" % (expt_id, pre_cell_id, post_cell_id),
                pg.QtGui.QMessageBox.Yes | pg.QtGui.QMessageBox.No)
            if msg == pg.QtGui.QMessageBox.Yes:
                self.pair_analyzer.load_pair(pair, record=record[0])
                self.pair_analyzer.analyze_responses()
                self.pair_analyzer.load_saved_fit(record[0])
        else:
            raise Exception('More than one record for this pair %s %s->%s was found in the Pair Notes database' % (expt_id, pre_cell_id, post_cell_id))
        s.close()


class ControlPanel(object):
    def __init__(self):
        self.latency = Parameter.create(name='Latency', type='group', children=[
            {'name': 'VC', 'type': 'float', 'suffix': 's', 'siPrefix': True, 'readonly': True, 'value': default_latency},
            {'name': 'IC', 'type': 'float', 'suffix': 's', 'siPrefix': True, 'readonly': True, 'value': default_latency},
        ])
        self.synapse = Parameter.create(name='Synapse call', type='list', values={'Excitatory': 'ex', 'Inhibitory': 'in', 'None': None})
        self.gap = Parameter.create(name='Gap junction call', type='bool')
        fit_cat = ['-55 VC', '-70 VC', '-55 IC', '-70 IC']
        fit_param = [
            {'name': c, 'type': 'group', 'children': [
                {'name': 'Parameter:', 'type': 'str', 'readonly': True, 'value': 'Amplitude, Latency, Rise time, Decay tau, NRMSE'},
                {'name': 'Value:', 'type': 'str', 'readonly': True},
                {'name': 'Fit Pass', 'type': 'bool'},
            ]} for c in fit_cat
        ]
        self.fit_params = Parameter.create(name='Fit parameters', type='group', children=fit_param)
        self.warn_param = Parameter.create(name='Warnings', type='text', readonly=True)
        self.comments = Parameter.create(name='Comments', type='group', children=[
            {'name': 'Hashtag', 'type': 'list', 'values': comment_hashtag, 'value': ''},
            {'name': '', 'type': 'text'}
        ])
        self.params = Parameter.create(name='params', type='group', children=[
            self.latency,
            self.synapse,
            self.gap,
            self.fit_params,
            self.warn_param,
            self.comments
        ])

        self.comments.child('Hashtag').sigValueChanged.connect(self.add_text_to_comments)

    def add_text_to_comments(self):
        text = self.comments['Hashtag']
        comments = self.comments['']
        update_comments = comments + text + '\n'
        self.comments.child('').setValue(update_comments)
        
    def update_params(self, **kargs):
        for k, v in kargs.items():
            self.params.child(k).setValue(v)

    def update_fit_params(self, fit_params):
        param_names = ['amp', 'xoffset', 'rise_time', 'decay_tau', 'nrmse']
        for mode in modes:
            if mode == 'vc':
                suffix = ['A', 's', 's', 's', '']
            elif mode == 'ic':
                suffix = ['V', 's', 's', 's', '']
            for holding in holdings:
                group = self.params.child('Fit parameters', holding + ' ' + mode.upper())
                values = fit_params[mode][holding]
                format_values = self.format_fit_output(values, param_names, suffix)
                group.child('Value:').setValue(format_values)

    def format_fit_output(self, values, name, suffix):
        format_list = []
        for p in zip(name, suffix):
            if values.get(p[0]) is None:
                format_list.append('nan')
            else:
                value = values[p[0]]
                if p[0] == 'nrmse':
                    p_format = ('%0.2f' % value)
                else:
                    p_format = pg.siFormat(value, suffix=p[1])
                format_list.append(p_format)
        output = ", ".join(format_list)
        return output

    def set_ic_latency(self, ic_superline):
        value = ic_superline.pos()
        self.params.child('Latency', 'IC').setValue(value)

    def set_vc_latency(self, vc_superline):
        value = vc_superline.pos()
        self.params.child('Latency', 'VC').setValue(value)


class TracePlot(pg.GraphicsLayoutWidget):
    def __init__(self, title, units):
        pg.GraphicsLayoutWidget.__init__(self)
        self.grid = PlotGrid()
        self.grid.set_shape(4, 1)
        self.grid.grid.ci.layout.setRowStretchFactor(0, 3)
        self.grid.grid.ci.layout.setRowStretchFactor(1, 8)
        self.grid.grid.ci.layout.setRowStretchFactor(2, 5)
        self.grid.grid.ci.layout.setRowStretchFactor(3, 10)
        self.grid.show()
        self.trace_plots = (self.grid[1, 0], self.grid[3, 0])
        self.spike_plots = (self.grid[0, 0], self.grid[2, 0])
        self.plots = self.spike_plots + self.trace_plots
        for plot in self.plots[:-1]:
            plot.hideAxis('bottom')
        self.plots[-1].setLabel('bottom', text='Time from spike', units='s')
        self.fit_item_55 = None
        self.fit_item_70 = None
        self.fit_color = {True: 'g', False: 'r'}
        self.qc_color = {'qc_pass': (255, 255, 255, 100), 'qc_fail': (255, 0, 0, 100)}

        self.plots[0].setTitle(title)
        for (plot, holding) in zip(self.trace_plots, holdings):
            plot.setXLink(self.plots[-1])
            plot.setLabel('left', text="%d holding" % int(holding), units=units)
        for plot in self.spike_plots:
            plot.setXLink(self.plots[-1])
            plot.setLabel('left', text="presynaptic spike")
            plot.addLine(x=0)
        self.plots[-1].setXRange(-5e-3, 10e-3)
        
        self.items = []

    def plot_traces(self, traces_dict):  
        for i, holding in enumerate(traces_dict.keys()):
            for qc, traces in traces_dict[holding].items():
                if len(traces) == 0:
                    continue
                for trace in traces:
                    item = self.trace_plots[i].plot(trace.time_values, trace.data, pen=self.qc_color[qc])
                    if qc == 'qc_fail':
                        item.setZValue(-10)
                    self.items.append(item)
                if qc == 'qc_pass':
                    grand_trace = TraceList(traces).mean()
                    item = self.trace_plots[i].plot(grand_trace.time_values, grand_trace.data, pen={'color': 'b', 'width': 2})
                    self.items.append(item)
            self.trace_plots[i].autoRange()
            self.trace_plots[i].setXRange(-5e-3, 10e-3)
            # y_range = [grand_trace.data.min(), grand_trace.data.max()]
            # self.plots[i].setYRange(y_range[0], y_range[1], padding=1)

    def plot_spikes(self, spikes_dict):
        for i, holding in enumerate(spikes_dict.keys()):
            for qc, spikes in spikes_dict[holding].items():
                if len(spikes) == 0:
                    continue
                for spike in spikes:
                    item = self.spike_plots[i].plot(spike.time_values, spike.data, pen=self.qc_color[qc])
                    if qc == 'qc_fail':
                        item.setZValue(-10)
                    self.items.append(item)

    def plot_fit(self, trace, fit, holding, fit_pass=False):
        if holding == '-55':
            if self.fit_item_55 is not None:
                self.trace_plots[0].removeItem(self.fit_item_55)
            self.fit_item_55 = pg.PlotDataItem(trace.time_values, fit, name='-55 holding', pen={'color': self.fit_color[fit_pass], 'width': 3})
            self.trace_plots[0].addItem(self.fit_item_55)
        
        elif holding == '-70':
            if self.fit_item_70 is not None:
                self.trace_plots[1].removeItem(self.fit_item_70)
            self.fit_item_70 = pg.PlotDataItem(trace.time_values, fit, name='-70 holding', pen={'color': self.fit_color[fit_pass], 'width': 3})
            self.trace_plots[1].addItem(self.fit_item_70)

    def color_fit(self, name, value):
        if '-55' in name:
            if self.fit_item_55 is not None:
                self.fit_item_55.setPen({'color': self.fit_color[value], 'width': 3})
        if '-70' in name:
            if self.fit_item_70 is not None:
                self.fit_item_70.setPen({'color': self.fit_color[value], 'width': 3})

    def clear_plots(self):
        for item in self.items + [self.fit_item_55, self.fit_item_70]:
            if item is None:
                continue
            item.scene().removeItem(item)
        self.items = []
        
        self.plots[-1].autoRange()
        self.plots[-1].setXRange(-5e-3, 10e-3)
        self.fit_item_70 = None
        self.fit_item_55 = None
        

class SuperLine(pg.QtCore.QObject):
    sigPositionChanged = pg.QtCore.Signal(object)
    sigPositionChangeFinished = pg.QtCore.Signal(object)

    def __init__(self):
        pg.QtCore.QObject.__init__(self)
        self.lines = []

    def new_line(self, x_pos):
        self.line = pg.InfiniteLine(x_pos, pen={'color': 'y', 'width': 3}, movable=True)
        self.line.setZValue(100)
        self.lines.append(self.line)
        self.line.sigPositionChanged.connect(self.line_sync)
        self.line.sigPositionChangeFinished.connect(self.move_finished)
        return self.line

    def move_finished(self):
        self.sigPositionChangeFinished.emit(self)

    def line_sync(self, moved_line):
        for line in self.lines:
            with pg.SignalBlock(line.sigPositionChanged, self.line_sync):
                with pg.SignalBlock(line.sigPositionChangeFinished, self.move_finished):
                    line.setValue(moved_line.value())
        self.sigPositionChanged.emit(self)

    def pos(self):
        line_positions = []
        for line in self.lines:
            line_positions.append(line.value())
        n_positions = set(line_positions)
        if len(n_positions) > 1:
            raise Exception("Lines are out of sync and reporting different positions")
        position = list(n_positions)[0]

        return position
        
    def set_value(self, value, block_fit=False):
        for line in self.lines:
            with pg.SignalBlock(line.sigPositionChanged, self.line_sync):
                with pg.SignalBlock(line.sigPositionChangeFinished, self.move_finished):
                    line.setValue(value)
        self.sigPositionChanged.emit(self)
        if block_fit is False:
            self.sigPositionChangeFinished.emit(self)


class PairAnalysis(object):
    def __init__(self):
        self.ctrl_panel = ControlPanel()
        
        self.ic_superline = SuperLine()
        self.ic_superline.sigPositionChanged.connect(self.ctrl_panel.set_ic_latency)
        self.ic_superline.sigPositionChangeFinished.connect(self.ic_fit_response_update)
        self.ic_plot = TracePlot('Current Clamp', 'V')
        for plot in self.ic_plot.trace_plots:
            plot.addItem(self.ic_superline.new_line(default_latency))

        self.vc_superline = SuperLine()
        self.vc_superline.sigPositionChanged.connect(self.ctrl_panel.set_vc_latency)
        self.vc_superline.sigPositionChangeFinished.connect(self.vc_fit_response_update)
        self.vc_plot = TracePlot('Voltage Clamp', 'A')
        for plot in self.vc_plot.trace_plots:
            plot.addItem(self.vc_superline.new_line(default_latency))
            
        self.ctrl_panel.params.child('Fit parameters').sigTreeStateChanged.connect(self.colorize_fit)
        self.experiment_browser = ExperimentBrowser()
        self.fit_compare = pg.DiffTreeWidget()
        self.meta_compare = pg.DiffTreeWidget()
        self.nrmse_thresh = 4
        self.traces = OrderedDict()
        self.spikes = OrderedDict()
        self.signs = {
            'vc': {
                '-55': {'ex': '-', 'in': '+'}, 
                '-70': {'ex': '-', 'in': 'any'},
            },
            'ic':{
                '-55': {'ex': '+', 'in': '-'},
                '-70': {'ex': '+', 'in': 'any'},
            },
        }

        self.fit_precision = {
            'amp': {'vc': 10, 'ic': 6},
            'exp_amp': {'vc': 14, 'ic': 6},
            'decay_tau': {'vc': 8, 'ic': 8},
            'nrmse': {'vc': 2, 'ic': 2},
            'rise_time': {'vc': 7, 'ic': 6},
            'rise_power': {'vc': 0, 'ic': 0},
            'xoffset': {'vc': 7, 'ic': 7},
            'yoffset': {'vc': 5, 'ic': 14},
        }

    def colorize_fit(self, param, changes):
        for c in changes:
            p, change, info = c
            if p.name() != 'Fit Pass':
                continue
            if 'VC' in p.parent().name():
                self.vc_plot.color_fit(p.parent().name(), info)
            if 'IC' in p.parent().name():
                self.ic_plot.color_fit(p.parent().name(), info)

    def reset_display(self):
        self.vc_plot.clear_plots()
        self.ic_plot.clear_plots()
        self.vc_superline.set_value(default_latency, block_fit=True)
        self.ic_superline.set_value(default_latency, block_fit=True)
        self.ctrl_panel.params.child('Comments', 'Hashtag').setValue('')
        self.ctrl_panel.params.child('Comments', '').setValue('')
        self.ctrl_panel.params.child('Warnings').setValue('')
        
    def load_pair(self, pair, record=None):
        self.record = hash(record)
        self.initial_fit_parameters = OrderedDict([
            ('vc', {'-55': {}, '-70': {}}), 
            ('ic', {'-55': {}, '-70': {}}),
        ])
        self.output_fit_parameters = OrderedDict([
            ('vc', {'-55': {}, '-70': {}}), 
            ('ic', {'-55': {}, '-70': {}}),
        ])
        self.fit_params = {'initial': self.initial_fit_parameters, 'fit': self.output_fit_parameters}

        with pg.BusyCursor():
            self.pair = pair
            self.reset_display()
            print ('loading responses...')
            s = db.session()
            q = response_query(s, pair)
            self.pulse_responses = q.all()
            print('got this many responses: %d' % len(self.pulse_responses))
            s.close()
                
            if pair.synapse is True:
                synapse_type = pair.connection_strength.synapse_type if pair.connection_strength is not None else None
            else:
                synapse_type = None
            pair_params = {'Synapse call': synapse_type, 'Gap junction call': pair.electrical}
            self.ctrl_panel.update_params(**pair_params)

    def analyze_responses(self):
        self.traces, self.spikes = sort_responses(self.pulse_responses)
        fitable_responses = []
        for mode in modes:
            for holding in holdings:
                fitable_responses.append(bool(self.traces[mode][holding]['qc_pass']))
        if not any(fitable_responses):
            print('No fitable responses, bailing out')
        self.vc_plot.plot_traces(self.traces['vc'])
        self.vc_plot.plot_spikes(self.spikes['vc'])
        self.ic_plot.plot_traces(self.traces['ic'])
        self.ic_plot.plot_spikes(self.spikes['ic'])

    def ic_fit_response_update(self):
        latency = self.ctrl_panel.params['Latency', 'IC']
        self.fit_responses(mode='ic', latency=latency)

    def vc_fit_response_update(self):
        latency = self.ctrl_panel.params['Latency', 'VC']
        self.fit_responses(mode='vc', latency=latency)

    def fit_responses(self, mode=None, latency=None):
        if mode is not None:
            c_modes = [mode]
        else:
            c_modes = modes
        with pg.ProgressDialog("curve fitting..", maximum=len(modes)*len(holdings)) as dlg:
            for mode in c_modes:
                for holding in holdings:
                    self.fit_pass = False
                    sign = self.signs[mode][holding].get(self.ctrl_panel.params['Synapse call'], 'any')
                    ofp, x_offset, best_fit = fit_avg_response(self.traces, mode, holding, latency, sign)
                    self.initial_fit_parameters[mode][holding]['xoffset'] = x_offset
                    self.output_fit_parameters[mode][holding].update(ofp)
                    self.fit_pass = ofp.get('nrmse', self.nrmse_thresh) < self.nrmse_thresh
                    self.ctrl_panel.params.child('Fit parameters', holding + ' ' + mode.upper(), 'Fit Pass').setValue(self.fit_pass)
                    if mode == 'vc'and bool(ofp):
                        avg_trace = TraceList(self.traces['vc'][holding]['qc_pass']).mean()
                        self.vc_plot.plot_fit(avg_trace, best_fit, holding, self.fit_pass)
                    elif mode == 'ic' and bool(ofp):
                        avg_trace = TraceList(self.traces['ic'][holding]['qc_pass']).mean()
                        self.ic_plot.plot_fit(avg_trace, best_fit, holding, self.fit_pass)
                    dlg += 1
                    if dlg.wasCanceled():
                        raise Exception("User canceled fit")
        self.fit_params['initial'].update(self.initial_fit_parameters)
        self.fit_params['fit'].update(self.output_fit_parameters)
        self.ctrl_panel.update_fit_params(self.fit_params['fit'])
        self.generate_warnings()   

    def generate_warnings(self):
        self.warnings = []
        latency_mode = []
        for mode in modes:
            latency_holding = []
            for holding in holdings:
                initial_latency = self.fit_params['initial'].get(mode).get(holding).get('xoffset')
                fit_latency = self.fit_params['fit'].get(mode).get(holding).get('xoffset')
                if fit_latency is None or initial_latency is None:
                    continue
                if abs(np.diff([fit_latency, initial_latency])) > 0.1e-3:
                    warning = 'Initial latency and fit latency differ by %s' % pg.siFormat(abs(np.diff([fit_latency, initial_latency])), suffix='s')
                latency_holding.append(fit_latency)
<<<<<<< HEAD
            if len(latency_holding) == 2 and np.diff(latency_holding) > 0.01e-3:
                warning = 'Fit latencies for %s mode do not match' % mode
=======
            if len(latency_holding) == 2 and abs(np.diff(latency_holding)) > 0.01e-3:
                warning = 'Latencies for %s mode do not match' % mode
>>>>>>> 02c07bb9
                self.warnings.append(warning)
            latency_mode.append(np.mean(latency_holding))
        latency_diff = np.diff(latency_mode)[0]
        if  abs(latency_diff) > 0.2e-3:
            warning = 'Latency across modes differs by %s' % pg.siFormat(latency_diff, suffix='s')
            self.warnings.append(warning)

        if np.min(latency_mode) < 0.4e-3 and self.ctrl_panel.params['Gap junction call'] is False:
            self.warnings.append("Short latency; is this a gap junction?")

        guess_sign = []
        guess = None
        for mode, fits1 in self.output_fit_parameters.items():
            for holding, fit in fits1.items():
                if 'amp' not in fit:
                    continue
                if mode == 'ic':
                    guess = 1 if fit['amp'] > 0 else -1
                elif mode == 'vc':
                    guess = -1 if fit['amp'] > 0 else 1
                guess_sign.append(guess)
        if np.all(np.array(guess) == 1):
            guess = "ex"
        elif np.all(np.array(guess) == -1):
            guess = "in"
        if guess is None:
            self.warnings.append("Mixed amplitude signs; pick ex/in carefully.")
        elif guess != self.ctrl_panel.params['Synapse call']:
            self.warnings.append("Looks like an %s synapse??" % guess)

        print_warning = '\n'.join(self.warnings)
        self.ctrl_panel.params.child('Warnings').setValue(print_warning)

    def save_to_db(self):
        fit_pass = {}
        for mode in modes:
            fit_pass[mode] = {}
            for holding in holdings:
                fit_pass[mode][holding] = self.ctrl_panel.params['Fit parameters', holding + ' ' + mode.upper(), 'Fit Pass']

        expt_id = '%0.3f' % self.pair.experiment.acq_timestamp
        pre_cell_id = str(self.pair.pre_cell.ext_id)   
        post_cell_id = str(self.pair.post_cell.ext_id)

        meta = {
            'expt_id': expt_id,
            'pre_cell_id': pre_cell_id,
            'post_cell_id': post_cell_id,
            'synapse_type': self.ctrl_panel.params['Synapse call'],
            'gap_junction': self.ctrl_panel.params['Gap junction call'],
            'fit_parameters': self.fit_params,
            'fit_pass': fit_pass,
            'fit_warnings': self.warnings,
            'comments': self.ctrl_panel.params['Comments', ''],
        }

        fields = {
            'expt_id': expt_id,
            'pre_cell_id': pre_cell_id,
            'post_cell_id': post_cell_id, 
            'notes': meta,
        }

        s = notes_db.db.session(readonly=False)
        q = pair_notes_query(s, self.pair)
        rec = q.all()
        if len(rec) == 0:
            record_check = hash(None)
        elif len(rec) == 1:
            saved_rec = rec[0]
            record_check = hash(saved_rec)
        else:
            raise Exception('More than one record was found for pair %s %s->%s in the Pair Notes database' % (expt_id, pre_cell_id, post_cell_id))

        if hash(self.record) == record_check:
            entry = notes_db.PairNotes(**fields)
            s.add(entry)
            s.commit()
        else:
            self.print_pair_notes(meta, saved_rec)
            msg = pg.QtGui.QMessageBox.question(None, "Pair Analysis", 
                "The record you are about to save conflicts with what is in the Pair Notes database.\nYou can see the differences highlighted in red.\nWould you like to overwrite?",
                pg.QtGui.QMessageBox.Yes | pg.QtGui.QMessageBox.No)
            if msg == pg.QtGui.QMessageBox.Yes:
                saved_rec.expt_id = expt_id
                saved_rec.pre_cell_id = pre_cell_id
                saved_rec.post_cell_id = post_cell_id
                saved_rec.notes = meta
                s.commit() 
            else:
                raise Exception('Save Cancelled')
        s.close()

    def print_pair_notes(self, meta, saved_rec):
        current_fit = {k:v for k, v in meta['fit_parameters']['fit'].items()}
        saved_fit = {k:v for k, v in saved_rec.notes['fit_parameters']['fit'].items()}

        for mode in modes:
            for holding in holdings:
                current_fit[mode][holding] = {k:round(v, self.fit_precision[k][mode]) for k, v in current_fit[mode][holding].items()}
                saved_fit[mode][holding] = {k:round(v, self.fit_precision[k][mode]) for k, v in saved_fit[mode][holding].items()}

        self.fit_compare.setData(current_fit, saved_fit)
        self.fit_compare.trees[0].setHeaderLabels(['Current Fit Parameters', 'type', 'value'])
        self.fit_compare.trees[1].setHeaderLabels(['Saved Fit Parameters', 'type', 'value'])

        current_meta = {k:v for k, v in meta.items() if k != 'fit_parameters'} 
        saved_meta = {k:v for k, v in saved_rec.notes.items() if k != 'fit_parameters'} 
        saved_meta.update({k:str(saved_meta[k]) for k in ['comments', 'expt_id', 'pre_cell_id', 'post_cell_id']})

        self.meta_compare.setData(current_meta, saved_meta)
        self.meta_compare.trees[0].setHeaderLabels(['Current Metadata', 'type', 'value'])
        self.meta_compare.trees[1].setHeaderLabels(['Saved Metadata', 'type', 'value'])

        self.fit_compare.show()
        self.meta_compare.show()

    def load_saved_fit(self, record):
        data = record.notes
        pair_params = {'Synapse call': data['synapse_type'], 'Gap junction call': data['gap_junction']}
        self.ctrl_panel.update_params(**pair_params)
        self.ctrl_panel.update_fit_params(data['fit_parameters']['fit'])
        self.warnings = data['fit_warnings']
        self.ctrl_panel.params.child('Warnings').setValue('\n'.join(self.warnings))
        self.ctrl_panel.params.child('Comments', '').setValue(data['comments'])
        self.fit_params = data['fit_parameters']
        self.output_fit_parameters = data['fit_parameters']['fit']
        self.initial_fit_parameters = data['fit_parameters']['initial']

        initial_vc_latency = data['fit_parameters']['initial']['vc']['-55']['xoffset']
        self.vc_superline.set_value(initial_vc_latency, block_fit=True)
        initial_ic_latency = data['fit_parameters']['initial']['ic']['-55']['xoffset']
        self.ic_superline.set_value(initial_ic_latency, block_fit=True)
        for mode in modes:
            for holding in holdings:
                fit_pass = data['fit_pass'][mode][holding]
                self.ctrl_panel.params.child('Fit parameters', holding + ' ' + mode.upper(), 'Fit Pass').setValue(fit_pass)
                fit_params = copy.deepcopy(data['fit_parameters']['fit'][mode][holding])
                
                if fit_params:
                    fit_params.pop('nrmse', None)
                    if mode == 'ic':
                        p = StackedPsp() 
                    if mode == 'vc':
                        p = Psp()
                        
                    avg = TraceList(self.traces[mode][holding]['qc_pass']).mean()
                    
                    fit_psp = p.eval(x=avg.time_values, **fit_params)
                    
                    if mode == 'vc':
                        self.vc_plot.plot_fit(avg, fit_psp, holding, fit_pass=fit_pass)
                    if mode == 'ic':
                        self.ic_plot.plot_fit(avg, fit_psp, holding, fit_pass=fit_pass)            



if __name__ == '__main__':
    from sqlalchemy import or_

    app = pg.mkQApp()
    pg.dbg()
    parser = argparse.ArgumentParser()
    parser.add_argument('--user', type=int)

    args = parser.parse_args(sys.argv[1:])
    user = args.user
    n_users = 10

    s = db.session()
    synapses = s.query(db.Pair).filter(or_(db.Pair.synapse==True, db.Pair.electrical==True)).all()
    print (len(synapses))
    timestamps = set([pair.experiment.acq_timestamp for pair in synapses])
    
    if user is not None:
        user_nums = [(ts, int(ts*1000) % n_users) for ts in timestamps]
        timestamps = [un[0] for un in user_nums if un[1] == args.user]
    else:
        seed(0)
        timestamps = list(timestamps)
        shuffle(timestamps)
        timestamps = timestamps[:10]
    q = s.query(db.Experiment).filter(db.Experiment.acq_timestamp.in_(timestamps))
    expts = q.all()

    mw = MainWindow()
    mw.set_expts(expts)


    if sys.flags.interactive == 0:
        app.exec_()<|MERGE_RESOLUTION|>--- conflicted
+++ resolved
@@ -511,13 +511,8 @@
                 if abs(np.diff([fit_latency, initial_latency])) > 0.1e-3:
                     warning = 'Initial latency and fit latency differ by %s' % pg.siFormat(abs(np.diff([fit_latency, initial_latency])), suffix='s')
                 latency_holding.append(fit_latency)
-<<<<<<< HEAD
-            if len(latency_holding) == 2 and np.diff(latency_holding) > 0.01e-3:
+            if len(latency_holding) == 2 and abs(np.diff(latency_holding)) > 0.01e-3:
                 warning = 'Fit latencies for %s mode do not match' % mode
-=======
-            if len(latency_holding) == 2 and abs(np.diff(latency_holding)) > 0.01e-3:
-                warning = 'Latencies for %s mode do not match' % mode
->>>>>>> 02c07bb9
                 self.warnings.append(warning)
             latency_mode.append(np.mean(latency_holding))
         latency_diff = np.diff(latency_mode)[0]
