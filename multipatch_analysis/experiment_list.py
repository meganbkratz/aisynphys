--- conflicted
+++ resolved
@@ -378,21 +378,9 @@
 
         for i,row in enumerate(rows):
             for j,col in enumerate(cols):
-<<<<<<< HEAD
                 conn, probed = conn_matrix[i, j]
 
                 if probed == 0:
-=======
-                if (row, col) in summary:
-                    conn = summary[(row, col)]['connected']
-                    uconn = summary[(row, col)]['unconnected']
-                    CI = proportion_confint(conn,(conn+uconn),method='beta')
-                    lower_CI = CI[0]*100
-                    upper_CI = CI[1]*100
-                    color = colormap.map(conn/(conn + uconn))
-                else:
-                    conn, uconn = 0, 0
->>>>>>> 8d7528dc
                     color = default
                 else:
                     if mode == 'connectivity':
