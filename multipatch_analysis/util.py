from __future__ import print_function
import os, sys, time


<<<<<<< HEAD
def datetime_to_timestamp(d):
    return time.mktime(d.timetuple()) + d.microsecond * 1e-6


def sync_dir(source_path, dest_path, test=False):
=======
def sync_dir(source_path, dest_path, test=False, make_dir=False):
>>>>>>> 4632bcfe
    """Safely duplicate a directory structure
    """
    assert os.path.isdir(source_path), 'Source path "%s" does not exist.' % source_path
    if make_dir:
        mkdir(dest_path)
    assert os.path.isdir(dest_path), 'Destination path "%s" does not exist.' % dest_path

    for subpath, subdirs, files in os.walk(source_path):
        rel = os.path.relpath(subpath, source_path)
        dest_subpath = os.path.join(dest_path, rel)
        if not os.path.exists(dest_subpath):
            print('mkdir', dest_subpath)
            if test is False:
                os.mkdir(dest_subpath)
        for fname in files:
            src_file = os.path.join(subpath, fname)
            dst_file = os.path.join(dest_subpath, fname)
            action = sync_file(src_file, dst_file, test=test)


def sync_file(src, dst, test=False):
    """Safely copy *src* to *dst*, but only if *src* is newer or a different size.
    """
    if os.path.isfile(dst):
        src_stat = os.stat(src)
        dst_stat = os.stat(dst)
        up_to_date = dst_stat.st_mtime >= src_stat.st_mtime and src_stat.st_size == dst_stat.st_size
        
        if up_to_date:
            return "skip"
        
        safe_copy(src, dst, test=test)
        return "update"
    else:
        safe_copy(src, dst, test=test)
        return "copy"


def safe_copy(src, dst, test=False):
    """Copy a file, but rename the destination file if it already exists.
    
    Also, the destination file is suffixed ".partial" until the copy is complete.
    """
    tmp_dst = dst + '.partial'
    try:
        new_name = None
        print("copy: %s => %s" % (src, dst))
        if os.path.exists(tmp_dst):
            print("  remove stale .partial file")
            if test is False:
                os.remove(tmp_dst)
        if test is False:
            chunk_copy(src, tmp_dst)
        if os.path.exists(dst):
            # rename destination file to avoid overwriting
            now = time.strftime('%Y-%m-%d_%H-%M-%S')
            i = 0
            while True:
                new_name = '%s_%s_%d' % (dst, now, i)
                if not os.path.exists(new_name):
                    break
                i += 1
            print("  rename:", dst, new_name)
            if test is False:
                os.rename(dst, new_name)
            print("  done")
        if test is False:
            os.rename(tmp_dst, dst)
    except Exception:
        # Move dst file back if there was a problem during copy
        if test is False and new_name is not None and os.path.exists(new_name):
            os.rename(new_name, dst)
        raise
    finally:
        if test is False and os.path.isfile(tmp_dst):
            os.remove(tmp_dst)
    

def chunk_copy(src, dst, chunk_size=100e6):
    """Manually copy a file one chunk at a time.
    
    This allows progress feedback and more graceful cancellation during long
    copy operations.
    """
    if os.path.exists(dst):
        raise Exception("Won't copy over existing file %s" % dst)
    size = os.stat(src).st_size
    in_fh = open(src, 'rb')
    out_fh = open(dst, 'ab')
    msglen = 0
    try:
        with in_fh:
            with out_fh:
                chunk_size = int(chunk_size)
                tot = 0
                while True:
                    chunk = in_fh.read(chunk_size)
                    out_fh.write(chunk)
                    tot += len(chunk)
                    if size > chunk_size * 2:
                        n = int(50 * (float(tot) / size))
                        msg = ('[' + '#' * n + '-' * (50-n) + ']  %d / %d MB\r') % (int(tot/1e6), int(size/1e6))
                        msglen = len(msg)
                        sys.stdout.write(msg)
                        try:
                            sys.stdout.flush()
                        except IOError:  # Why does this happen??
                            pass
                    if len(chunk) < chunk_size:
                        break
                sys.stdout.write("[###  flushing..  \r")
                sys.stdout.flush()
        sys.stdout.write(' '*msglen + '\r')
        sys.stdout.flush()
    except Exception:
        if os.path.isfile(dst):
            os.remove(dst)
        raise


def mkdir(path):
    if not os.path.isdir(path):
        root, _ = os.path.split(path)
        if root != '':
            mkdir(root)
        os.mkdir(path)<|MERGE_RESOLUTION|>--- conflicted
+++ resolved
@@ -2,15 +2,11 @@
 import os, sys, time
 
 
-<<<<<<< HEAD
 def datetime_to_timestamp(d):
     return time.mktime(d.timetuple()) + d.microsecond * 1e-6
 
 
-def sync_dir(source_path, dest_path, test=False):
-=======
 def sync_dir(source_path, dest_path, test=False, make_dir=False):
->>>>>>> 4632bcfe
     """Safely duplicate a directory structure
     """
     assert os.path.isdir(source_path), 'Source path "%s" does not exist.' % source_path
