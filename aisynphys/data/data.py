import sys
import numpy as np

from neuroanalysis.miesnwb import MiesNwb, MiesSyncRecording, MiesRecording
from neuroanalysis.stimuli import find_square_pulses
from neuroanalysis.spike_detection import detect_evoked_spikes
from neuroanalysis.data import TSeries, TSeriesList
from neuroanalysis.baseline import float_mode
from neuroanalysis.analyzers.analyzer import Analyzer
from neuroanalysis.analyzers.stim_pulse import PatchClampStimPulseAnalyzer
from neuroanalysis.analyzers.baseline import BaselineDistributor

from .. import qc


class MultiPatchDataset(MiesNwb):
    """Extension of neuroanalysis data abstraction layer to include
    multipatch-specific metadata.
    """
    def create_sync_recording(self, sweep_id):
        return MultiPatchSyncRecording(self, sweep_id)

        
class MultiPatchSyncRecording(MiesSyncRecording):
    def __init__(self, nwb, sweep_id):
        MiesSyncRecording.__init__(self, nwb, sweep_id)
        self._baseline_mask = None
        self._baseline_regions = None
        try:
            self.meta['temperature'] = self.recordings[0].meta['notebook']['Async AD 1: Bath Temperature']
        except Exception:
            self.meta['temperature'] = None
    
    def create_recording(self, sweep_id, ch):
        miesrec = MiesRecording(self, sweep_id, ch)
        stim = miesrec.meta['notebook']['Stim Wave Name'].lower()
        if any(substr in stim for substr in ['pulsetrain', 'recovery', 'pulstrn']):
            return MultiPatchProbe(miesrec)
        else:
            return MultiPatchRecording(miesrec)

    def baseline_regions(self, settling_time=100e-3):
        """Return a list of start,stop pairs indicating regions during the recording that are expected to be quiescent
        due to absence of pulses.
        """
        if self._baseline_mask is None:
            pri = self.recordings[0]['primary']
            mask = np.zeros(len(pri), dtype=bool)
            dt = pri.dt
            settle_size = int(settling_time / dt)
            for rec in self.recordings:
                pa = PatchClampStimPulseAnalyzer.get(rec)
                pulses = pa.pulses()
                for pulse in pulses:
                    start = pri.index_at(pulse[0])
                    stop = pri.index_at(pulse[1])
                    mask[start:stop + settle_size] = True
            # mask is False in quiescent regions
            self._baseline_mask = mask

        if self._baseline_regions is None:
            mask = self._baseline_mask
            starts = list(np.argwhere(~mask[1:] & mask[:-1])[:,0])
            if not mask[0]:
                starts.insert(0, 0)
            stops = list(np.argwhere(mask[1:] & ~mask[:-1])[:,0])
            if not mask[-1]:
                starts.append(len(mask))
            
            baseline_inds = [r for r in zip(starts, stops) if r[1] > r[0]]
            self._baseline_regions = [(pri.time_at(i0), pri.time_at(i1)) for i0, i1 in baseline_inds]

        return self._baseline_regions


class MultiPatchRecording(MiesRecording):
    def __init__(self, recording):
        self._parent_rec = recording
        self._base_regions = None
        
    def __len__(self):
        return len(self._parent_rec)

    def __getattr__(self, attr):
        if '_parent_rec' not in self.__dict__:
            raise AttributeError(attr)
        return getattr(self._parent_rec, attr)

    @property
    def baseline_regions(self):
        # ask the parent sweep for baseline regions in which no channels are active
        if self._base_regions is None:
            self._base_regions = self._parent_rec.parent.baseline_regions()
        return self._base_regions

class MultiPatchProbe(MultiPatchRecording):
    """A 12-pulse stimulus/response used to probe for synaptic connections.
    """
    pass
<<<<<<< HEAD
    
# class Analyzer(object):
#     """Base class for attaching analysis results to a data object.
#     """
#     @classmethod
#     def get(cls, obj):
#         """Get the analyzer attached to a recording, or create a new one.
#         """
#         analyzer = getattr(obj, '_' + cls.__name__, None)
#         if analyzer is None:
#             analyzer = cls(obj)
#         return analyzer

#     def _attach(self, obj):
#         attr = '_' + self.__class__.__name__
#         if hasattr(obj, attr):
#             raise TypeError("Object %s already has attached %s" % (obj, self.__class__.__name__))
#         setattr(obj, attr, self)


# class PulseStimAnalyzer(Analyzer):
#     """Used for analyzing a patch clamp recording with square-pulse stimuli.
#     """
#     def __init__(self, rec):
#         self._attach(rec)
#         self.rec = rec
#         self._pulses = None
#         self._evoked_spikes = None
        
#     def pulses(self):
#         """Return a list of (start_time, stop_time, amp) tuples describing square pulses
#         in the stimulus.
#         """
#         if self._pulses is None:
#             trace = self.rec['command']
#             pulses = find_square_pulses(trace)
#             self._pulses = []
#             for p in pulses:
#                 start = p.global_start_time
#                 stop = p.global_start_time + p.duration
#                 self._pulses.append((start, stop, p.amplitude))
#         return self._pulses

#     def pulse_chunks(self):
#         """Return time-slices of this recording where evoked spikes are expected to be found (one chunk
#         per pulse)
        
#         Each recording returned has extra metadata keys added: 
#         - pulse_edges: start/end times of the stimulus pulse
#         - pulse_amplitude: amplitude of stimulus puse (in V or A)
#         - pulse_n: the number of this pulse (all detected square pulses are numbered in order from 0)

#         """
#         pre_trace = self.rec['primary']

#         # Detect pulse times
#         pulses = self.pulses()

#         # cut out a chunk for each pulse
#         chunks = []
#         for i,pulse in enumerate(pulses):
#             pulse_start_time, pulse_end_time, amp = pulse
#             if amp < 0:
#                 # assume negative pulses do not evoke spikes
#                 # (todo: should be watching for rebound spikes as well)
#                 continue
#             # cut out a chunk of the recording for spike detection
#             start_time = pulse_start_time - 2e-3
#             stop_time = pulse_end_time + 4e-3
#             if i < len(pulses) - 1:
#                 # truncate chunk if another pulse is present
#                 next_pulse_time = pulses[i+1][0]
#                 stop_time = min(stop_time, next_pulse_time)
#             chunk = self.rec.time_slice(start_time, stop_time)
#             chunk.meta['pulse_edges'] = [pulse_start_time, pulse_end_time]
#             chunk.meta['pulse_amplitude'] = amp
#             chunk.meta['pulse_n'] = i
#             chunks.append(chunk)
#         return chunks

#     def evoked_spikes(self):
#         """Given presynaptic Recording, detect action potentials
#         evoked by current injection or unclamped spikes evoked by a voltage pulse.

#         Returns
#         -------
#         spikes : list
#             [{'pulse_n', 'pulse_start', 'pulse_end', 'spikes': [...]}, ...]
#         """
#         if self._evoked_spikes is None:
#             spike_info = []
#             for i,chunk in enumerate(self.pulse_chunks()):
#                 pulse_edges = chunk.meta['pulse_edges']
#                 spikes = detect_evoked_spikes(chunk, pulse_edges)
#                 spike_info.append({'pulse_n': chunk.meta['pulse_n'], 'pulse_start': pulse_edges[0], 'pulse_end': pulse_edges[1], 'spikes': spikes})
#             self._evoked_spikes = spike_info
#         return self._evoked_spikes

#     def stim_params(self):
#         """Return induction frequency and recovery delay.
#         """
#         pulses = [p[0] for p in self.pulses() if p[2] > 0]
#         if len(pulses) < 2:
#             return None, None
#         ind_freq = np.round(1.0 / (pulses[1] - pulses[0]))
#         rec_delay = np.round(np.diff(pulses).max(), 3)
        
#         return ind_freq, rec_delay
=======
>>>>>>> 80f95f15


class MultiPatchSyncRecAnalyzer(Analyzer):
    """Used for analyzing two or more synchronous patch clamp recordings where
    spikes are evoked in at least one and synaptic responses are recorded in
    others.
    """
    def __init__(self, srec):
        self._attach(srec)
        self.srec = srec

    def get_spike_responses(self, pre_rec, post_rec, align_to='pulse', pre_pad=10e-3, require_spike=True):
        """Given a pre- and a postsynaptic recording, return a structure
        containing evoked responses.
        
        Returns
        -------
        responses : list
            Each item in the list is a dict corresponding to a single presynaptic stimulus, with the following keys:
            * pulse_n: number of this stimulus within the sweep
            * pulse_start: start time of the stimulus pulse
            * pulse_end: end time of the stimulus pulse 
            * spikes: list of presynaptic spikes detected 
            * response: time slice of the postsynaptic recording
            * pre_rec: time slice of the presynaptic recording
            * baseline
        
        """
        # detect presynaptic spikes
        pulse_stim = PatchClampStimPulseAnalyzer.get(pre_rec)
        spikes = pulse_stim.evoked_spikes()
        # spikes looks like:
        #   [{'pulse_n', 'pulse_start', 'pulse_end', 'spikes': [...]}, ...]

        if not isinstance(pre_rec, MultiPatchProbe):
            # this does not look like the correct kind of stimulus; bail out
            # Ideally we can make this agnostic to the exact stim type in the future,
            # but for now we rely on the delay period between pulses 8 and 9 to get
            # a baseline measurement.
            return []

        # Select ranges to extract from postsynaptic recording
        result = []
        for i,pulse in enumerate(spikes):
            pulse = pulse.copy()
            if len(pulse['spikes']) == 0:
                if require_spike:
                    continue
                spike = None
            else:
                spike = pulse['spikes'][0]
            
            if align_to == 'spike':
                # start recording window at the rising phase of the presynaptic spike
                pulse['rec_start'] = spike['max_slope_time'] - pre_pad
            elif align_to == 'pulse':
                # align to pulse onset
                pulse['rec_start'] = pulse['pulse_start'] - pre_pad
            pulse['rec_start'] = max(pre_rec['primary'].t0, pulse['rec_start'])
            
            # get times of nearby pulses
            prev_pulse = None if i == 0 else spikes[i-1]['pulse_end']
            this_pulse = pulse['pulse_start']
            next_pulse = None if i+1 >= len(spikes) else spikes[i+1]['pulse_start']

            max_stop = pulse['rec_start'] + 50e-3
            if next_pulse is not None:
                # truncate window early if there is another pulse
                pulse['rec_stop'] = min(max_stop, next_pulse)
            else:
                # otherwise, stop 50 ms later
                pulse['rec_stop'] = max_stop
            
            # Extract data from postsynaptic recording
            pulse['response'] = post_rec.time_slice(pulse['rec_start'], pulse['rec_stop'])
            assert len(pulse['response']['primary']) > 0

            # Extract presynaptic spike and stimulus command
            pulse['pre_rec'] = pre_rec.time_slice(pulse['rec_start'], pulse['rec_stop'])

            # select baseline region between 8th and 9th pulses
            if len(spikes) > 8:
                baseline_dur = 100e-3
                stop = spikes[8]['pulse_start']
                start = stop - baseline_dur
                pulse['baseline'] = post_rec['primary'].time_slice(start, stop)
                pulse['baseline_start'] = start
                pulse['baseline_stop'] = stop

            # Add minimal QC metrics for excitatory and inhibitory measurements
            pulse_window = [pulse['rec_start'], pulse['rec_stop']]
            n_spikes = 0 if spike is None else 1
            adj_pulse_times = []
            if prev_pulse is not None:
                adj_pulse_times.append(prev_pulse - this_pulse)
            if next_pulse is not None:
                adj_pulse_times.append(next_pulse - this_pulse)
            pulse['ex_qc_pass'], pulse['in_qc_pass'], pulse['qc_failures'] = qc.pulse_response_qc_pass(post_rec=post_rec, window=pulse_window, n_spikes=n_spikes, adjacent_pulses=adj_pulse_times)

            result.append(pulse)
        
        return result

    def get_pulse_response(self, pre_rec, post_rec, first_pulse=0, last_pulse=-1):
        pulse_stim = PatchClampStimPulseAnalyzer.get(pre_rec)
        spikes = pulse_stim.evoked_spikes()
        
        if len(spikes) < 10:
            return None
        
        start = spikes[first_pulse]['pulse_start'] - 20e-3
        stop = spikes[last_pulse]['pulse_start'] + 50e-3
        return post_rec['primary'].time_slice(start, stop)

    def stim_params(self, pre_rec):
        return PatchClampStimPulseAnalyzer.get(pre_rec).stim_params()
        
    def get_train_response(self, pre_rec, post_rec, start_pulse, stop_pulse, padding=(-10e-3, 50e-3)):
        """Return the part of the post-synaptic recording during a range of pulses,
        along with a baseline chunk
        """
        pulse_stim = PatchClampStimPulseAnalyzer.get(pre_rec)
        pulses = [p[0] for p in pulse_stim.pulses() if p[2] > 0]
        
        post_trace = post_rec['primary']
        pre_trace = pre_rec['primary']
        stim_command = pre_rec['command']

        dt = post_trace.dt
        start = pulses[start_pulse] + int(padding[0]/dt)
        stop = pulses[stop_pulse] + int(padding[1]/dt)
        assert start > 0
        
        response = post_trace[start:stop]
        pre_spike = pre_trace[start:stop]
        command = stim_command[start:stop]
        
        bstop = pulses[8] - int(10e-3/dt)
        bstart = bstop - int(200e-3/dt)
        baseline = post_trace[bstart:bstop]
        
        return response, baseline, pre_spike, command

    def find_artifacts(self, rec, freq=None, pos_threshold=-10e-3, neg_threshold=-100e-3):
        """Find contaminating artifacts in recording such as spontaneous spikes or electrical noise, return True
        state if anything is found"""

        artifacts = False
        # find anything that crosses a max threshold of -10mV
        if np.any(rec >= pos_threshold):
            artifacts = True
        if np.any(rec <= neg_threshold):
            artifacts = True
        return artifacts


<<<<<<< HEAD
# class BaselineDistributor(Analyzer):
#     """Used to find baseline regions in a trace and distribute them on request.
#     """
#     def __init__(self, rec):
#         self._attach(rec)
#         self.rec = rec
#         self.baselines = rec.baseline_regions
#         self.ptr = 0

#     def get_baseline_chunk(self, duration=20e-3):
#         """Return the (start, stop) indices of a chunk of unused baseline with the
#         given duration.
#         """
#         while True:
#             if len(self.baselines) == 0:
#                 return None
#             start, stop = self.baselines[0]
#             chunk_start = max(start, self.ptr)
#             chunk_stop = chunk_start + duration
#             if chunk_stop <= stop:
#                 self.ptr = chunk_stop
#                 return chunk_start, chunk_stop
#             else:
#                 self.baselines.pop(0)


=======
>>>>>>> 80f95f15
class PulseResponse(object):
    """Represents a chunk of postsynaptic recording taken during a presynaptic pulse stimulus.

    This class provides access to:
    - presynaptic stimulus waveform and metadata
    - presynaptic recording (if available)
    - postsynaptic recording
    - cell pair (if available)
    - postsynaptic cell
    """
    def __init__(self, recording=None, stim_pulse=None, pair=None, start_time=None, ex_qc_pass=None, in_qc_pass=None, post_tseries=None):
        self.recording = recording
        self.stim_pulse = stim_pulse
        self.pair = pair
        self.start_time = start_time
        self.ex_qc_pass = ex_qc_pass
        self.in_qc_pass = in_qc_pass
        self.post_tseries = post_tseries

    @property
    def pre_tseries(self):
        return self.stim_pulse.recorded_tseries

    @property
    def stim_tseries(self):
        return self.stim_pulse.stimulus_tseries
    

class PulseResponseList(object):
    """A list of pulse responses with methods for time-aligning and baseline
    subtracting recordings.

    Parameters
    ----------
    prs : list
        A list of PulseResponse instances
    """
    def __init__(self, prs):
        self.prs = prs

    def __len__(self):
        return len(self.prs)

    def __getitem__(self, item):
        return self.prs[item]

    def __iter__(self):
        for pr in self.prs:
            yield pr

    def post_tseries(self, align=None, bsub=False, bsub_win=5e-3):
        """Return a TSeriesList of all postsynaptic recordings.
        """
        return self._get_tserieslist('post_tseries', align, bsub, bsub_win)

    def pre_tseries(self, align=None, bsub=False, bsub_win=5e-3):
        """Return a TSeriesList of all presynaptic recordings.
        """
        return self._get_tserieslist('pre_tseries', align, bsub, bsub_win)

    def _get_tserieslist(self, ts_name, align, bsub, bsub_win=5e-3):
        tsl = []
        for pr in self.prs:
            ts = getattr(pr, ts_name)
            stim_time = pr.stim_pulse.onset_time

            if bsub is True:
                start_time = max(ts.t0, stim_time-bsub_win)
                baseline_data = ts.time_slice(start_time, stim_time).data
                if len(baseline_data) == 0:
                    baseline = ts.data[0]
                else:
                    baseline = float_mode(baseline_data)
                ts = ts - baseline
            
            if align is not None:
                if align == 'spike':
                    align_t = pr.stim_pulse.first_spike_time
                    # ignore PRs with no known spike time
                    if align_t is None:
                        continue
                elif align == 'pulse':
                    align_t = stim_time
                else:
                    raise ValueError("align must be None, 'spike', or 'pulse'.")
                ts = ts.copy(t0=ts.t0 - align_t)

            tsl.append(ts)
        return TSeriesList(tsl)


class StimPulse(object):
    """Represents a single stimiulus pulse intended to evoke a synaptic response.

    This class provides access to:
    - presynaptic stimulus waveform and metadata
    - presynaptic recording (if available)
    - presynaptic cell
    """
    def __init__(self, recording=None, pulse_number=None, onset_time=None, next_pulse_time=None, amplitude=None, duration=None, 
                 n_spikes=None, recorded_tseries=None):
        self.recording = recording
        self.pulse_number = pulse_number
        self.onset_time = onset_time
        self.next_pulse_time = next_pulse_time
        self.amplitude = amplitude
        self.duration = duration
        self.n_spikes = n_spikes
        self.recorded_tseries = recorded_tseries

    @property
    def recorded_tseries(self):
        if self._rec_tseries is None:
            self._rec_tseries = TSeries(self.data, sample_rate=default_sample_rate, t0=self.data_start_time)
        return self._rec_tseries

    @property
    def stimulus_tseries(self):
        # can we work Stimulus objects into here, rather than generating manually??
        if self._stim_tseries is None:
            rec_ts = self.recorded_tseries  # todo: avoid loading full data for this step
            data = np.zeros(shape=rec_ts.shape)
            pstart = rec_ts.index_at(self.onset_time)
            pstop = rec_ts.index_at(self.onset_time + self.duration)
            data[pstart:pstop] = self.amplitude            
            self._stim_tseries = rec_ts.copy(data=data)
        return self._stim_tseries<|MERGE_RESOLUTION|>--- conflicted
+++ resolved
@@ -93,121 +93,11 @@
             self._base_regions = self._parent_rec.parent.baseline_regions()
         return self._base_regions
 
+
 class MultiPatchProbe(MultiPatchRecording):
     """A 12-pulse stimulus/response used to probe for synaptic connections.
     """
     pass
-<<<<<<< HEAD
-    
-# class Analyzer(object):
-#     """Base class for attaching analysis results to a data object.
-#     """
-#     @classmethod
-#     def get(cls, obj):
-#         """Get the analyzer attached to a recording, or create a new one.
-#         """
-#         analyzer = getattr(obj, '_' + cls.__name__, None)
-#         if analyzer is None:
-#             analyzer = cls(obj)
-#         return analyzer
-
-#     def _attach(self, obj):
-#         attr = '_' + self.__class__.__name__
-#         if hasattr(obj, attr):
-#             raise TypeError("Object %s already has attached %s" % (obj, self.__class__.__name__))
-#         setattr(obj, attr, self)
-
-
-# class PulseStimAnalyzer(Analyzer):
-#     """Used for analyzing a patch clamp recording with square-pulse stimuli.
-#     """
-#     def __init__(self, rec):
-#         self._attach(rec)
-#         self.rec = rec
-#         self._pulses = None
-#         self._evoked_spikes = None
-        
-#     def pulses(self):
-#         """Return a list of (start_time, stop_time, amp) tuples describing square pulses
-#         in the stimulus.
-#         """
-#         if self._pulses is None:
-#             trace = self.rec['command']
-#             pulses = find_square_pulses(trace)
-#             self._pulses = []
-#             for p in pulses:
-#                 start = p.global_start_time
-#                 stop = p.global_start_time + p.duration
-#                 self._pulses.append((start, stop, p.amplitude))
-#         return self._pulses
-
-#     def pulse_chunks(self):
-#         """Return time-slices of this recording where evoked spikes are expected to be found (one chunk
-#         per pulse)
-        
-#         Each recording returned has extra metadata keys added: 
-#         - pulse_edges: start/end times of the stimulus pulse
-#         - pulse_amplitude: amplitude of stimulus puse (in V or A)
-#         - pulse_n: the number of this pulse (all detected square pulses are numbered in order from 0)
-
-#         """
-#         pre_trace = self.rec['primary']
-
-#         # Detect pulse times
-#         pulses = self.pulses()
-
-#         # cut out a chunk for each pulse
-#         chunks = []
-#         for i,pulse in enumerate(pulses):
-#             pulse_start_time, pulse_end_time, amp = pulse
-#             if amp < 0:
-#                 # assume negative pulses do not evoke spikes
-#                 # (todo: should be watching for rebound spikes as well)
-#                 continue
-#             # cut out a chunk of the recording for spike detection
-#             start_time = pulse_start_time - 2e-3
-#             stop_time = pulse_end_time + 4e-3
-#             if i < len(pulses) - 1:
-#                 # truncate chunk if another pulse is present
-#                 next_pulse_time = pulses[i+1][0]
-#                 stop_time = min(stop_time, next_pulse_time)
-#             chunk = self.rec.time_slice(start_time, stop_time)
-#             chunk.meta['pulse_edges'] = [pulse_start_time, pulse_end_time]
-#             chunk.meta['pulse_amplitude'] = amp
-#             chunk.meta['pulse_n'] = i
-#             chunks.append(chunk)
-#         return chunks
-
-#     def evoked_spikes(self):
-#         """Given presynaptic Recording, detect action potentials
-#         evoked by current injection or unclamped spikes evoked by a voltage pulse.
-
-#         Returns
-#         -------
-#         spikes : list
-#             [{'pulse_n', 'pulse_start', 'pulse_end', 'spikes': [...]}, ...]
-#         """
-#         if self._evoked_spikes is None:
-#             spike_info = []
-#             for i,chunk in enumerate(self.pulse_chunks()):
-#                 pulse_edges = chunk.meta['pulse_edges']
-#                 spikes = detect_evoked_spikes(chunk, pulse_edges)
-#                 spike_info.append({'pulse_n': chunk.meta['pulse_n'], 'pulse_start': pulse_edges[0], 'pulse_end': pulse_edges[1], 'spikes': spikes})
-#             self._evoked_spikes = spike_info
-#         return self._evoked_spikes
-
-#     def stim_params(self):
-#         """Return induction frequency and recovery delay.
-#         """
-#         pulses = [p[0] for p in self.pulses() if p[2] > 0]
-#         if len(pulses) < 2:
-#             return None, None
-#         ind_freq = np.round(1.0 / (pulses[1] - pulses[0]))
-#         rec_delay = np.round(np.diff(pulses).max(), 3)
-        
-#         return ind_freq, rec_delay
-=======
->>>>>>> 80f95f15
 
 
 class MultiPatchSyncRecAnalyzer(Analyzer):
@@ -364,35 +254,6 @@
         return artifacts
 
 
-<<<<<<< HEAD
-# class BaselineDistributor(Analyzer):
-#     """Used to find baseline regions in a trace and distribute them on request.
-#     """
-#     def __init__(self, rec):
-#         self._attach(rec)
-#         self.rec = rec
-#         self.baselines = rec.baseline_regions
-#         self.ptr = 0
-
-#     def get_baseline_chunk(self, duration=20e-3):
-#         """Return the (start, stop) indices of a chunk of unused baseline with the
-#         given duration.
-#         """
-#         while True:
-#             if len(self.baselines) == 0:
-#                 return None
-#             start, stop = self.baselines[0]
-#             chunk_start = max(start, self.ptr)
-#             chunk_stop = chunk_start + duration
-#             if chunk_stop <= stop:
-#                 self.ptr = chunk_stop
-#                 return chunk_start, chunk_stop
-#             else:
-#                 self.baselines.pop(0)
-
-
-=======
->>>>>>> 80f95f15
 class PulseResponse(object):
     """Represents a chunk of postsynaptic recording taken during a presynaptic pulse stimulus.
 
