# coding: utf8
from __future__ import print_function, division

import os
import numpy as np
import pyqtgraph as pg
from collections import OrderedDict
from ... import config
from .pipeline_module import MultipatchPipelineModule
from .experiment import ExperimentPipelineModule
from .dataset import DatasetPipelineModule
import aisynphys.data.data_notes_db as notes_db
from ...avg_response_fit import get_pair_avg_fits


class SynapsePipelineModule(MultipatchPipelineModule):
    """Generate fit to response average for all pairs per experiment
    """
    name = 'synapse'
    dependencies = [ExperimentPipelineModule, DatasetPipelineModule]
    table_group = ['synapse', 'avg_response_fit']
    
    @classmethod
    def create_db_entries(cls, job, session):
        errors = []
        db = job['database']
        expt_id = job['job_id']
        
        expt = db.experiment_from_ext_id(expt_id, session=session)

        for pair in expt.pair_list:

            # look up synapse type from notes db
            notes_rec = notes_db.get_pair_notes_record(pair.experiment.ext_id, pair.pre_cell.ext_id, pair.post_cell.ext_id)
            if notes_rec is None:
                continue
            
            # update upstream pair record
            pair.has_synapse = notes_rec.notes['synapse_type'] in ('ex', 'in')
            pair.has_electrical = notes_rec.notes['gap_junction']

            # only proceed if we have a synapse here            
            if not pair.has_synapse:
                continue
            
            # fit PSP shape against averaged PSPs/PCSs at -70 and -55 mV
            fits = get_pair_avg_fits(pair, session)
            
            # collect values with which to decide on the "correct" kinetic values to report
            latency_vals = []
            rise_vals = {'ic': [], 'vc': []}
            decay_vals = {'ic': [], 'vc': []}
            
            for (mode, holding), fit in fits.items():
                if fit is None:
                    continue
                    
                if fit['fit_qc_pass']:
                    # user says this is a good fit; write down the kinetic parameters and number of responses that went into the average
                    latency_vals.append((fit['fit_result'].best_values['xoffset'], len(fit['responses']['qc_pass'])))
                    rise_vals[mode].append((fit['fit_result'].best_values['rise_time'], len(fit['responses']['qc_pass'])))
                    decay_vals[mode].append((fit['fit_result'].best_values['decay_tau'], len(fit['responses']['qc_pass'])))
                    
                # record this fit in the avg_response_fit table
                rec = db.AvgResponseFit(
                    pair_id=pair.id,
                    clamp_mode=mode,
                    holding=holding,
                    nrmse=fit['fit_result'].nrmse(),
                    initial_xoffset=fit['initial_latency'],
                    manual_qc_pass=fit['fit_qc_pass'],
                    avg_data=fit['average'].data,
                    avg_data_start_time=fit['average'].t0,
                    n_averaged_responses=len(fit['responses']),
                    avg_baseline_noise=fit['avg_baseline_noise'],
                )
                reasons = fit['fit_qc_pass_reasons']
                if len(reasons) > 0:
                    rec.meta = {'fit_qc_pass_reasons': reasons}
                    errors.append("Fit errors for %s %s %s: %s" % (expt_id, pair.pre_cell.ext_id, pair.post_cell.ext_id, '\n'.join(reasons)))

                for k in ['xoffset', 'yoffset', 'amp', 'rise_time', 'decay_tau', 'exp_amp', 'exp_tau']:
                    setattr(rec, 'fit_'+k, fit['fit_result'].best_values[k])

                session.add(rec)
            
            # create a DB record for this synapse
            syn = db.Synapse(
                pair_id=pair.id,
                synapse_type=notes_rec.notes['synapse_type'],
            )
            print("add synapse:", pair, pair.id)

            # compute weighted average of latency values
            lvals = np.array([lv[0] for lv in latency_vals])
            nvals = np.array([lv[1] for lv in latency_vals])
            if nvals.sum() != 0:
                latency = (lvals * nvals).sum() / nvals.sum()
                dist = np.abs(lvals - latency)
                # only set latency if the averaged values agree
                if np.all(dist < 200e-6):
                    syn.latency = latency
                else:
<<<<<<< HEAD
                    print("   latencies do not match for synapse", pair, pair.id)
=======
                    errors.append("latency mismatch on %s %s %s" % (expt_id, pair.pre_cell.ext_id, pair.post_cell.ext_id))
>>>>>>> 0b964ce7
            
            # compute weighted averages of kinetic parameters
            for mode, pfx in [('ic', 'psp_'), ('vc', 'psc_')]:
                for param, fit_vals in [('rise_time', rise_vals[mode]), ('decay_tau', decay_vals[mode])]:
                    vals = np.array([v[0] for v in fit_vals])
                    nvals = np.array([v[1] for v in fit_vals])
                    if nvals.sum() == 0:
                        avg = None
                    else:
                        avg = (vals * nvals).sum() / nvals.sum()
                    setattr(syn, pfx+param, avg)
            
            session.add(syn)
           
            # session.flush()
        return errors
        
    def job_records(self, job_ids, session):
        """Return a list of records associated with a list of job IDs.
        
        This method is used by drop_jobs to delete records for specific job IDs.
        """
        db = self.database
        
        q = session.query(db.Synapse)
        q = q.filter(db.Synapse.pair_id==db.Pair.id)
        q = q.filter(db.Pair.experiment_id==db.Experiment.id)
        q = q.filter(db.Experiment.ext_id.in_(job_ids))
        recs = q.all()
        
        q = session.query(db.AvgResponseFit)
        q = q.filter(db.AvgResponseFit.pair_id==db.Pair.id)
        q = q.filter(db.Pair.experiment_id==db.Experiment.id)
        q = q.filter(db.Experiment.ext_id.in_(job_ids))
        recs.extend(q.all())

        return recs

    def ready_jobs(self):
        """Return an ordered dict of all jobs that are ready to be processed (all dependencies are present)
        and the dates that dependencies were created.
        """
        dataset_module = self.pipeline.get_module('dataset')
        finished_datasets = dataset_module.finished_jobs()

        # find most recent modification time listed for each experiment
        notes_recs = notes_db.db.query(notes_db.PairNotes.expt_id, notes_db.PairNotes.modification_time)
        mod_times = {}
        for rec in notes_recs:
            mod_times[rec.expt_id] = max(rec.modification_time, mod_times.get(rec.expt_id, rec.modification_time))

        # combine update times from pair_notes and finished_datasets
        ready = OrderedDict()
        for job, (mtime, success) in finished_datasets.items():
            if job in mod_times:
                mtime = max(mtime, mod_times[job])
            ready[job] = {'dep_time': mtime}
            
        return ready<|MERGE_RESOLUTION|>--- conflicted
+++ resolved
@@ -101,11 +101,7 @@
                 if np.all(dist < 200e-6):
                     syn.latency = latency
                 else:
-<<<<<<< HEAD
-                    print("   latencies do not match for synapse", pair, pair.id)
-=======
                     errors.append("latency mismatch on %s %s %s" % (expt_id, pair.pre_cell.ext_id, pair.post_cell.ext_id))
->>>>>>> 0b964ce7
             
             # compute weighted averages of kinetic parameters
             for mode, pfx in [('ic', 'psp_'), ('vc', 'psc_')]:
