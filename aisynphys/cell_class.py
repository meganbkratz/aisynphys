--- conflicted
+++ resolved
@@ -80,11 +80,7 @@
             cre_is_exc = cre in constants.EXCITATORY_CRE_TYPES
         pyr = self.criteria.get('pyramidal')
         dendrite = self.criteria.get('dendrite_type')
-<<<<<<< HEAD
-        return cre in constants.EXCITATORY_CRE_TYPES or pyr is True or dendrite == 'spiny'
-=======
-        return cre == 'unknown' or cre_is_exc or pyr is True or dendrite == 'spiny'
->>>>>>> 28af1415
+        return cre_is_exc or pyr is True or dendrite == 'spiny'
 
     @property
     def output_synapse_type(self):
