# *-* coding: utf-8 *-*
"""
CLI script for generating reports from multipatch experiment data.

"""
from __future__ import print_function, division

import argparse
import datetime
import os
import re
import sys
from collections import OrderedDict

import pyqtgraph as pg

from experiment_list import ExperimentList
from constants import HUMAN_LABELS

def arg_to_date(arg):
    if arg is None:
        return None
    parts = re.split('\D+', arg)
    return datetime.date(*map(int, parts))


parser = argparse.ArgumentParser()
parser.add_argument('--reload', action='store_true', default=False, dest='reload',
                    help='Reload all experiment data fro the server.')
parser.add_argument('--region', type=str)
parser.add_argument('--organism', type=str, help='"mouse" or "human"')
parser.add_argument('--start', type=arg_to_date)
parser.add_argument('--stop', type=arg_to_date)
parser.add_argument('--list-stims', action='store_true', default=False, dest='list_stims',
                    help='print a list of each connection and the stimulus sets acquired')
parser.add_argument('--sweep-threshold', nargs = '*', type=int, action='store', default=[5,10], dest='sweep_threshold',
                    help='Combined with --list-stims, for each connection type, prints the number of connections'
                         '' 'for which there are >= sweep_threshold number of sweeps/stimulus set. Two thresholds'
                         '' 'are set one for induction protocols (default=5) and one for recovery (default=10')
parser.add_argument('files', nargs='*', type=os.path.abspath)
parser.add_argument('--cre-type', nargs=2, type=str)
parser.add_argument('--calcium', type=str,
                    help='define external calcium concentration as "Low", "High"')
parser.add_argument('--age', type=str, help='Define age as a range from min to max.  Ex age=30-40')
parser.add_argument('--temp', type=int)

args = parser.parse_args(sys.argv[1:])

cache_file = 'expts_cache.pkl'
all_expts = ExperimentList(cache=cache_file)

if args.reload:
    all_expts.load_from_server()
    
for f in args.files:
    all_expts.load(f)

if len(all_expts) == 0:
    print("No experiments loaded; bailing out.")
    sys.exit(-1)

for i, ex in enumerate(all_expts):
    ex.summary_id = i

expts = all_expts.select(start=args.start, stop=args.stop, region=args.region, cre_type=args.cre_type, calcium=args.calcium, age=args.age, temp=args.temp, organism=args.organism)
if len(args.files) > 0:
    expts = expts.select(source_files=args.files)

if len(expts) == 0:
    print("No experiments selected; bailing out.")
    sys.exit(-1)

expts.check()


# Print list of experiments
expts.print_expt_summary(args.list_stims)

# Print list of connections found
expts.print_connection_summary(args.cre_type, args.list_stims)

# Print stimulus summary for each connection type
if args.list_stims:
    expts.print_connection_sweep_summary(args.cre_type, args.sweep_threshold)

# Generate a summary of connectivity
expts.print_connectivity_summary(args.cre_type)

# Print extra information about labeling
expts.print_label_summary()


pg.mkQApp()

<<<<<<< HEAD
#plots = expts.distance_plot('sim1', 'sim1', color=(0, 150, 255))
#expts.distance_plot('tlx3', 'tlx3', plots=plots, color=(200, 100, 0))
#expts.distance_plot('pvalb', 'pvalb', plots=plots, color=(200, 0, 200))

mouse_types = [
    ('2/3', 'unknown'),
    ('2/3', 'pvalb'),
    ('2/3', 'sst'),
    ('2/3', 'vip'),
    ('4', 'unknown'),
    ('4', 'pvalb'),
    ('4', 'sst'),
    ('4', 'vip'),
    ('5', 'unknown'),
    ('5', 'sim1'),
    ('5', 'tlx3'),
    ('5', 'pvalb'),
    ('5', 'sst'),
    ('5', 'vip'),
    ('6', 'unknown'),
    ('6', 'ntsr1'),
    ('6', 'pvalb'),
    ('6', 'sst'),
    ('6', 'vip'),
]
mouse_types = OrderedDict([(typ, "L%s %s" % typ) for typ in mouse_types])

human_types = [
    ('1', 'unknown'),
    ('2', 'unknown'),
    ('3', 'unknown'),
    ('4', 'unknown'),
    ('5', 'unknown'),
    ('6', 'unknown'),
]
human_types = OrderedDict([(typ, "L%s %s" % typ) for typ in human_types])

if args.organism == 'mouse':
    expts.matrix(mouse_types, mouse_types)
elif args.organism == 'human':
    expts.matrix(human_types, mouse_types)
=======
plots = expts.distance_plot('sim1', 'sim1', color=(0, 150, 255))
expts.distance_plot('tlx3', 'tlx3', plots=plots, color=(200, 100, 0))
expts.distance_plot('pvalb', 'pvalb', plots=plots, color=(200, 0, 200))

types = ['unknown', 'rorb', 'sim1', 'tlx3', 'pvalb', 'sst', 'vip']
#types = ['sim1', 'unknown']
m1 = expts.matrix(types, types)

h_types = HUMAN_LABELS
m2 = expts.matrix(h_types, h_types)
>>>>>>> 46752d28

ee_types = ['L23pyr', 'rorb', 'sim1', 'tlx3', 'ntsr1']
m3 = expts.matrix(ee_types, ee_types)
# cache everything!
all_expts.write_cache()
print("Cache successfully updated!")<|MERGE_RESOLUTION|>--- conflicted
+++ resolved
@@ -15,7 +15,7 @@
 import pyqtgraph as pg
 
 from experiment_list import ExperimentList
-from constants import HUMAN_LABELS
+
 
 def arg_to_date(arg):
     if arg is None:
@@ -92,7 +92,6 @@
 
 pg.mkQApp()
 
-<<<<<<< HEAD
 #plots = expts.distance_plot('sim1', 'sim1', color=(0, 150, 255))
 #expts.distance_plot('tlx3', 'tlx3', plots=plots, color=(200, 100, 0))
 #expts.distance_plot('pvalb', 'pvalb', plots=plots, color=(200, 0, 200))
@@ -134,18 +133,6 @@
     expts.matrix(mouse_types, mouse_types)
 elif args.organism == 'human':
     expts.matrix(human_types, mouse_types)
-=======
-plots = expts.distance_plot('sim1', 'sim1', color=(0, 150, 255))
-expts.distance_plot('tlx3', 'tlx3', plots=plots, color=(200, 100, 0))
-expts.distance_plot('pvalb', 'pvalb', plots=plots, color=(200, 0, 200))
-
-types = ['unknown', 'rorb', 'sim1', 'tlx3', 'pvalb', 'sst', 'vip']
-#types = ['sim1', 'unknown']
-m1 = expts.matrix(types, types)
-
-h_types = HUMAN_LABELS
-m2 = expts.matrix(h_types, h_types)
->>>>>>> 46752d28
 
 ee_types = ['L23pyr', 'rorb', 'sim1', 'tlx3', 'ntsr1']
 m3 = expts.matrix(ee_types, ee_types)
