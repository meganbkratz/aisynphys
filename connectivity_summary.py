# *-* coding: utf-8 *-*
"""
I have a summary of ALM multipatch experiments stored on workflowy and exported to expt_summary.txt.

This file describes, for each experiment:
   - which cre labels were used
   - which cells are +/- for which labels
   - which cells had usable recordings
   - which cells were connected

The purpose of this script is to parse the exported file and return a summary
of total connections detected / probed for each cell type pair.

"""
from __future__ import print_function, division
import os, re, sys, traceback, glob, json, warnings, datetime, argparse, pickle
import numpy as np
import scipy.optimize, scipy.stats
import pyqtgraph as pg
import pyqtgraph.configfile
import allensdk_internal.core.lims_utilities as lims


ALL_CRE_TYPES = ['sst', 'pvalb', 'tlx3', 'sim1', 'rorb', 'vip', 'ntsr1', 'chrna2', 'rbp4', 'chat', 'ctgf', 'ndnf', 'glt25d2', 'htr3a', 'nos1', ]
ALL_LABELS = ['biocytin', 'af488', 'cascade_blue']


def arg_to_date(arg):
    if arg is None:
        return None
    parts = re.split('\D+', arg)
    return datetime.date(*map(int, parts))




# read exported file

#steph = open('/home/luke/mnt/mp1/Steph/DataSummary', 'r').readlines()
#pasha = open('/home/luke/mnt/mp2/data/Pasha/connection_analysis', 'r').readlines()
#alex = open('/home/luke/mnt/mp3/data/Alex/connection analysis', 'r').readlines()
#lines = steph + pasha + alex



# first parse indentation to generate a hierarchy of strings
# Note: summary was exported in plain text mode, which can be difficult to parse.
# Might want to switch to XML if this becomes an issue.

class Entry(object):
    def __init__(self, line, parent, file, lineno):
        self.indentation = indentation(line)
        self.lines = []
        self.add_line(line)
        self.parent = parent
        self.file = None if file is None else os.path.abspath(file)
        self.lineno = lineno
        self.children = []
        if parent is not None:
            parent.add_child(self)
        
    def add_line(self, line):
        if indentation(line) != self.indentation:
            raise IndentationError(line)
        self.lines.append(line[self.indentation:].rstrip())
        
    def add_child(self, child):
        self.children.append(child)

    def print_tree(self):
        print("\n".join([('    '*self.indentation)+l for l in self.lines]))
        for ch in self.children:
            ch.print_tree()

        
def indentation(line):
    return len(line) - len(line.lstrip('- '))



# Now go through each experiment and read cell type / connectivity data

class Experiment(object):
    def __init__(self, entry):
        self.entry = entry
        self._connections = []
        self._region = None
        self._summary = None
        self._view = None
        self._slice_info = None
        self._lims_record = None
        self._site_path = None
        self._probed = None
        self._sweep_summary = None
        self._mosaic_file = None
        self._nwb_file = None
        self._stim_list = None

        try:
            self.expt_id = self.id_from_entry(entry)
            self.cells = {x:Cell(self,x) for x in range(1,9)}
        except Exception as exc:
            Exception("Error parsing experiment: %s\n%s" % (self, exc.args[0]))
        
        for ch in entry.children:
            try:
                if ch.lines[0] == 'Labeling':
                    self.parse_labeling(ch)
                elif ch.lines[0] == 'Cell QC':
                    self.parse_qc(ch)
                elif ch.lines[0] == 'Connections':
                    self.parse_connections(ch)
                elif ch.lines[0] == 'Conditions':
                    continue
                elif ch.lines[0].startswith('Region '):
                    self._region = ch.lines[0][7:]
                elif ch.lines[0].startswith('Site path '):
                    p = os.path.abspath(os.path.join(os.path.dirname(self.entry.file), ch.lines[0][10:]))
                    if not os.path.isdir(p):
                        raise Exception("Invalid site path: %s" % p)
                    self._site_path = p
                else:
                    raise Exception('Invalid experiment entry "%s"' % ch.lines[0])
                
            except Exception as exc:
                raise Exception("Error parsing %s for experiment: %s\n%s" % (ch.lines[0], self, exc.args))
            
        # gather lists of all labels and cre types
        cre_types = set()
        labels = set()
        for cell in self.cells.values():
            cre_types |= set(cell.labels.keys()) & set(ALL_CRE_TYPES)
            labels |= set(cell.labels.keys()) & set(ALL_LABELS)
        self.cre_types = sorted(list(cre_types), key=lambda x: ALL_CRE_TYPES.index(x))
        self.labels = sorted(list(labels), key=lambda x: ALL_LABELS.index(x))
        
        # make sure all cells have information for all labels
        for cell in self.cells.values():
            for label in labels:
                assert label in cell.labels
            for cre in cre_types:
                assert cre in cell.labels
                
        # read cell positions from mosaic files
        try:
            self.load_cell_positions()
        except Exception as exc:
            print("Warning: Could not load cell positions for %s:\n    %s" % (self, exc.args[0]))
                
        # pull donor/specimen info from LIMS
        self.age
        # check for a single NWB file
        self.nwb_file

    @staticmethod
    def id_from_entry(entry):
        return (entry.file, entry.lines[0])

    @property
    def connections(self):
        """A list of connections found in this experiment.
        
        Each item in the list is a tuple containing the pre- and postsynaptic cell IDs::
        
            [(pre_cell_id, post_cell_id), ...]
        """
        return self._connections

    @property
    def sweep_summary(self):
        """A structure providing basic metadata on all sweeps collected in this
        experiment::
        
            [{dev_1: [stim_name, clamp_mode, holding_current, holding_potential], ...}, ...]
        """
        if self._sweep_summary is None:
            sweeps = []
            from neuroanalysis.miesnwb import MiesNwb
            nwb = MiesNwb(self.nwb_file)
            for srec in nwb.contents:
                sweep = {}
                for dev in srec.devices:
                    rec = srec[dev]
                    sweep[dev] = rec.meta['stim_name'], rec.clamp_mode, rec.holding_current, rec.holding_potential
                sweeps.append(sweep)
            nwb.close()
            self._sweep_summary = sweeps
        return self._sweep_summary

    def list_stims(self):
        """Open NWB file and return a list of stim set names.
        """
        if self._stim_list is None:
            stims = []
            for sweep in self.sweep_summary:
                for dev,info in sweep.items():
                    stim = info[0]
                    if stim not in stims:
                        stims.append(stim)

            # Shorten stim names
            stims = [self._short_stim_name(stim) for stim in stims]
            
            # sort by frequency
            def freq(stim):
                m = re.match('(.*)(\d+)Hz', stim)
                if m is None:
                    return (0, 0)
                else:
                    return (len(m.groups()[0]), int(m.groups()[1]))
            stims.sort(key=freq)
            
            self._stim_list = stims
       
        return self._stim_list


    @staticmethod
    def _short_stim_name(stim):
        if stim.startswith('PulseTrain_'):
            stim = stim[11:]
        elif stim.startswith('SPulseTrain_'):
            stim = stim[12:]
        if stim.endswith('_DA_0'):
            stim = stim[:-5]
        return stim

    def parse_labeling(self, entry):
        """
        "Labeling" section should look like:
        
            Labeling:
                sim1: 1+ 2- 3x 4x+ 5+? 6?
                biocytin: ...
                af488: 1+ 2+ 3x 4- 5? 6+
                cascade_blue: ...
                
        This example has the following interpretation:
        
            1+   Cell 1 is reporter-positive and dye filled
            2-   Cell 2 is reporter-negative and dye filled   
            3x   Cell 3 type cannot be determined (no pipette tip found)
            4x+  Cell 4 was not dye filled, but pipette tip appears to be touching cre-positive cell
            5+?  Cell 5 looks like cre-positive, but image is somewhat unclear
            6?   Cell 6 is dye filled, but cre type is ambiguous
        """
        for ch in entry.children:
            line = ch.lines[0]
            # line looks like "sim1: 1+ 2-'
            
            parts = re.split('\s+', line)
            
            # first part is label / cre type and a colon
            assert parts[0].endswith(':')
            cre = parts[0][:-1]
            if not (cre in ALL_LABELS or cre in ALL_CRE_TYPES):
                raise Exception("Invalid label or cre type: %s" % cre)
            
            # parse the remainder of the line
            if len(parts[1:]) == 1 and parts[1].strip() == '?':
                # no data
                continue

            for part in parts[1:]:
                m = re.match('(\d+)(x)?(\+|\-)?(\?)?', part)
                if m is None:
                    raise Exception('invalid label record: %s' % part)
                grps = m.groups()
                cell_id = int(grps[0])
                cell = self.cells[cell_id]
                absent = grps[1] == 'x'
                positive = grps[2]
                uncertain = grps[3] == '?'
                
                assert cre not in cell.labels
                cell.labels[cre] = positive
        
    def parse_qc(self, entry):
        """Parse cell quality control. Looks like:
        
            Holding: 1- 2+ 3- 4- 6/ 7+
            Access: 1- 2/ 3+ 4- 6/ 7/
            Spiking: 1- 2+ 3+ 4- 6+ 7+
        
        Where + means pass, / means borderline pass, - means fail, ? means unknown
        """
        for ch in entry.children:
            parts = re.split('\s+', ch.lines[0].strip())
            for part in parts[1:]:
                m = re.match(r'(\d+)(\+|\/|\-|\?)', part)
                if m is None:
                    raise Exception('Invalid cell QC string "%s"' % part)
                cell_id = int(m.groups()[0])
                val = m.groups()[1]
                cell = self.cells[cell_id]
                
                if parts[0] == 'Holding:':
                    cell.holding_qc = val in '+/'
                elif parts[0] == 'Access:':
                    cell.access_qc = val in '+/'                    
                elif parts[0] == 'Spiking:':
                    cell.spiking_qc = val in '+/'                    
                else:
                    raise Exception("Invalid Cell QC line: %s" % ch.lines[0])
    
    def parse_connections(self, entry):
        if len(entry.children) == 0 or entry.children[0].lines[0] == 'None':
            return
        for con in entry.children:
            m = re.match(r'(\d+)\s*->\s*(\d+)\s*(\??)\s*(.*)', con.lines[0].strip())
            if m is None:
                raise Exception("Invalid connection: %s" % con.lines[0])
            
            if m.groups()[2] == '?':
                # ignore questionable connections
                continue
            self._connections.append((int(m.groups()[0]), int(m.groups()[1])))

    def summary(self):
        """Return a structure summarizing (non)connectivity in the experiment.
        
        Looks like:
        
            {(pre_type, post_type): {
                'connected': n, 
                'unconnected': m, 
                'cdist': [...], 
                'udist': [...]
                }, 
            ...}
        """
        if self._summary is None:
            csum = {}
            for i, j in self.connections_probed:
                ci, cj = self.cells[i], self.cells[j]
                typ = (ci.cre_type, cj.cre_type)
                if typ not in csum:
                    csum[typ] = {'connected': 0, 'unconnected': 0, 'cdist':[], 'udist':[]}
                if (i, j) in self.connections:
                    csum[typ]['connected'] += 1
                    csum[typ]['cdist'].append(ci.distance(cj))
                else:
                    csum[typ]['unconnected'] += 1
                    csum[typ]['udist'].append(ci.distance(cj))
            self._summary = csum
        return self._summary
    
    @property
    def region(self):
        return 'V1' if (not hasattr(self, '_region') or self._region is None) else self._region
    
    @property
    def connections_probed(self):
        """A list of probed connections (pre_cell, post_cell) that passed QC.
        """
        if self._probed is None:
            probed = []
            for i,ci in self.cells.items():
                for j,cj in self.cells.items():
                    if i == j:
                        continue
                    if ci.spiking_qc is not True:
                        # presynaptic cell failed spike QC; ignore
                        continue
                    if cj.pass_qc is not True:
                        # postsynaptic cell failed ephys qc; ignore
                        continue
                    if ci.cre_type is None or cj.cre_type is None:
                        # indeterminate cell types; ignore
                        #print("Ignore probe (ind. cell type) %s:%d-%d" % (self.expt_id, i, j))
                        #if (i, j) in self.connections:
                            #print("    --> connected!")
                        continue
                    probed.append((i, j))
            self._probed = probed
        return self._probed
    
    @property
    def n_connections_probed(self):
        return len(self.connections_probed)

    @property
    def n_connections(self):
        return sum([x['connected'] for x in self.summary().values()])
        
    def load_cell_positions(self):
        """Load cell positions from external file.
        """
        sitefile = self.mosaic_file
        mosaic = json.load(open(sitefile))
        marker_items = [i for i in mosaic['items'] if i['type'] == 'MarkersCanvasItem']
        if len(marker_items) == 0:
            raise TypeError("No cell markers found in site mosaic file %s" % sitefile)
        elif len(marker_items) > 1:
            raise TypeError("Multiple marker items found in site mosaic file %s" % sitefile)
        cells = marker_items[0]['markers']
        for name, pos in cells:
            m = re.match("\D+(\d+)", name)
            cid = int(m.group(1))
            self.cells[cid].position = pos

    @property
    def mosaic_file(self):
        """Path to site mosaic file
        """
        if self._mosaic_file is None:
            sitefile = os.path.join(self.path, "site.mosaic")
            if not os.path.isfile(sitefile):
                sitefile = os.path.join(os.path.split(self.path)[0], "site.mosaic")
            if not os.path.isfile(sitefile):
                mosaicfiles = [f for f in os.listdir(self.path) if f.endswith('.mosaic')]
                if len(mosaicfiles) == 1:
                    sitefile = os.path.join(self.path, mosaicfiles[0])
            if not os.path.isfile(sitefile):
                # print(os.listdir(self.path))
                # print(os.listdir(os.path.split(self.path)[0]))
                raise Exception("No site mosaic found for %s" % self)
            self._mosaic_file = sitefile
        return self._mosaic_file
        
    @property
    def path(self):
        """Filesystem path to the root of this experiment.
        """
        if self._site_path is None:
            date, slice, site = self.expt_id[1].split('-')
            root = os.path.dirname(self.expt_id[0])
            if '_' not in date:
                date += '_000'
            paths = [
                os.path.join(root, date, "slice_%03d"%int(slice), "site_%03d"%int(site)),
                os.path.join(root, 'V1', date, "slice_%03d"%int(slice), "site_%03d"%int(site)),
                os.path.join(root, 'ALM', date, "slice_%03d"%int(slice), "site_%03d"%int(site)),
            ]
            for path in paths:
                if os.path.isdir(path):
                    self._site_path = path
                    break
            if self._site_path is None:
                raise Exception("Cannot find filesystem path for experiment %s. Attempted paths:\n%s" % (self, "\n".join(paths)))
        return self._site_path
    
    def __repr__(self):
        return "<Experiment %s (%s:%d)>" % (self.expt_id[1], self.expt_id[0], self.entry.lineno)

    @property
    def slice_info(self):
        if self._slice_info is None:
            index = os.path.join(os.path.split(self.path)[0], '.index')
            if not os.path.isfile(index):
                raise TypeError("Cannot find index file (%s) for experiment %s" % (index, self))
            self._slice_info = pg.configfile.readConfigFile(index)['.']
        return self._slice_info

    @property
    def nwb_file(self):
        if self._nwb_file is None:
            p = self.path
            files = glob.glob(os.path.join(p, '*.nwb'))
            if len(files) == 0:
                files = glob.glob(os.path.join(p, '*.NWB'))
            if len(files) == 0:
                raise Exception("No NWB file found for %s" % self)
            elif len(files) > 1:
                raise Exception("Multiple NWB files found for %s" % self)
            self._nwb_file = files[0]
        return self._nwb_file

    @property
    def specimen_id(self):
        return self.slice_info['specimen_ID'].strip()

    @property
    def age(self):
        age = self.lims_record.get('days', 0)
        if age == 0:
            raise Exception("Donor age not set in LIMS for specimen %s" % self.specimen_id)
            # data not entered in to lims
            age = (self.date - self.birth_date).days
        return age

    @property
    def birth_date(self):
        bd = self.lims_record['date_of_birth']
        return datetime.date(bd.year, bd.month, bd.day)

    @property
    def lims_record(self):
        if self._lims_record is None:
            sid = self.specimen_id
            q = """
                select d.date_of_birth, ages.days from donors d
                join specimens sp on sp.donor_id = d.id
                join ages on ages.id = d.age_id
                where sp.name  = '%s'
                limit 2""" % sid
            r = lims.query(q)
            if len(r) != 1:
                raise Exception("LIMS lookup for specimen %s returned %d results" % (sid, len(r)))
            self._lims_record = r[0]
        return self._lims_record

    @property
    def date(self):
        y,m,d = self.expt_id[1].split('-')[0].split('_')[0].split('.')
        return datetime.date(int(y), int(m), int(d))

    def show(self):
        if self._view is None:
            pg.mkQApp()
            self._view_widget = pg.GraphicsLayoutWidget()
            self._view = self._view_widget.addViewBox(0, 0)
            v = self._view
            cell_ids = sorted(self.cells.keys())
            pos = np.array([self.cells[i].position[:2] for i in cell_ids])
            if len(self.connections) == 0:
                adj = np.empty((0,2), dtype='int')
            else:
                adj = np.array(self.connections) - 1
            colors = []
            for cid in cell_ids:
                cell = self.cells[cid]
                color = [0, 0, 0]
                for i,cre in enumerate(self.cre_types):
                    if cell.labels[cre] == '+':
                        color[i] = 255
                colors.append(color)
            brushes = [pg.mkBrush(c) for c in colors]
            print(pos)
            print(adj)
            print(colors)
            self._graph = pg.GraphItem(pos=pos, adj=adj, size=30, symbolBrush=brushes)
            v.addItem(self._graph)
        self._view_widget.show()
        
        
class Cell(object):
    def __init__(self, expt, cell_id):
        self.expt = expt
        self.cell_id = cell_id
        self.access_qc = None
        self.holding_qc = None
        self.spiking_qc = None
        self.labels = {}
        self.position = None
    
    @property
    def pass_qc(self):
        """True if cell passes QC.
        """
        if self.access_qc is True and self.holding_qc is True:
            return True
        elif self.access_qc is False or self.holding_qc is False:
            return False
        
        # None means cell is not present in ephys data
        return None

    @property
    def cre_type(self):
        """Cre type string for this cell.
        
        If the cell is reporter-negative then cre_type is 'unk'.
        If the cell has ambiguous or missing data then cre_type is None.
        """
        default = 'unknown'
        ct = None
        for label,pos in self.labels.items():
            if label in ALL_LABELS:
                continue
            if pos == '+':
                if ct not in (None, default):
                    raise Exception("%s has multiple labels!" % self)
                ct = label
            elif pos == '-':
                if ct is not None:
                    continue
                ct = default
        return ct

    @property
    def label_type(self):
        """fluorescent type string for this cell.
        
        If the cell is reporter-negative then cre_type is 'unk'.
        If the cell has ambiguous or missing data then cre_type is None.
        """
        default = 'unknown'
        ct = None
        for label,pos in self.labels.items():
            if label in ALL_CRE_TYPES or label == 'biocytin':
                continue
            if pos == '+':
                if ct not in (None, default):
                    raise Exception("%s has multiple labels!" % self)
                ct = label
            elif pos == '-':
                if ct is not None:
                    continue
                ct = default
        return ct

    def distance(self, cell):
        """Return distance between cells, or nan if positions are not defined.
        """
        p1 = self.position
        p2 = cell.position
        if p1 is None or p2 is None:
            return np.nan
        return ((p1[0]-p2[0])**2 + (p1[1]-p2[1])**2 + (p1[2]-p2[2])**2)**0.5

    def __repr__(self):
        return "<Cell %s:%d>" % (self.expt.expt_id, self.cell_id)


class ExperimentList(object):
    
    def __init__(self, expts=None, cache=None):
        self._cache_version = 2
        self._cache = cache
        self._expts = []
        self._expts_by_id = {}
        self.start_skip = []
        self.stop_skip = []
        
        if expts is not None:
            for expt in expts:
                self._add_experiment(expt)
        if cache is not None:
            try:
                self.load(cache)
            except Exception:
                sys.excepthook(*sys.exc_info())
                print('Error reading cache file "%s". (exception printed above)' % cache)

    def load(self, filename):
        if filename.endswith('.pkl'):
            self._load_pickle(filename)
        else:
            self._load_text(filename)

    def _load_pickle(self, filename):
        el = pickle.load(open(filename))
        ver = getattr(el, '_cache_version', None)
        if ver != self._cache_version:
            print("Ignoring cache file %s due to incompatible version (%s != %s)" % (filename, ver, self._cache_version))
            return
        for expt in el._expts:
            self._add_experiment(expt)
        self.sort()
    
    def _load_text(self, filename):
        root = Entry('', None, None, None)
        root.indentation = -1
        current = root

        lines = open(filename, 'r').readlines()

        for i,line in enumerate(lines):
            if line.lstrip().startswith('#'):
                continue
            
            if line.strip() == '':
                continue
            ind = indentation(line)
            if ind > current.indentation:
                ch = Entry(line, parent=current, file=f, lineno=i)
                current = ch
            else:
                while current.indentation > ind:
                    current = current.parent
                ch = Entry(line, parent=current.parent, file=f, lineno=i)
                current = ch
                continue
            
        # Parse experiment data
        errs = []
        cached = 0
        for entry in root.children:
            try:
                expt_id = Experiment.id_from_entry(entry)
                if expt_id in self._expts_by_id:
                    # Already have this experiment cached
                    cached += 1
                    continue
                expt = Experiment(entry)
            except Exception as exc:
                errs.append((entry, sys.exc_info()))
                continue
            
            self._add_experiment(expt)

        if len(errs) > 0:
            print("Errors loading %d experiments:" % len(errs))
            for entry, exc in errs:
                print("=======================")
                print("\n".join(entry.lines))
                traceback.print_exception(*exc)
                print("")
        if cached > 0:
            print("Skipped loading %d experiments (already cached)" % cached)

        self.sort()

    def _add_experiment(self, expt):
        self._expts.append(expt)
        self._expts_by_id[expt.expt_id] = expt

    def write_cache(self):
        if self._cache is None:
            raise Exception("ExperimentList has no cache file; cannot write cache.")
        pickle.dump(self, open(self._cache, 'w'))

    def select(self, start=None, stop=None, region=None, source_files=None):
        expts = []
        start_skip = []
        stop_skip = []
        for ex in self._expts:
            # filter experiments by start/stop dates
            if start is not None and ex.date < start:
                continue
            elif stop is not None and ex.date > stop:
                continue
            elif region is not None and ex.region != region:
                continue
            elif source_files is not None and ex.expt_id[0] not in source_files:
                continue
            else:
                expts.append(ex)
    
        el = ExperimentList(expts)
        el.start_skip = self.start_skip + start_skip
        el.stop_skip = stop_skip + self.stop_skip
        return el
    
    def __getitem__(self, item):
        
        return self._expts[item]
    
    def __len__(self):
        return len(self._expts)
    
    def __iter__(self):
        return self._expts.__iter__()
    
    def append(self, expt):
        self._expts.append(expt)

    def sort(self, key=lambda expt: expt.expt_id[1], **kwds):
        self._expts.sort(key=key, **kwds)

    def check(self):
        # sanity check: all experiments should have cre and fl labels
        for expt in expts:
            # make sure we have at least one non-biocytin label and one cre label
            if len(expt.cre_types) < 1:
                print("Warning: Experiment %s has no cre-type labels" % str(expt.expt_id))
            if len(expt.labels) < 1 or expt.labels == ['biocytin']:
                print("Warning: Experiment %s has no fluorescent labels" % str(expt.expt_id))
            if expt.region is None:
                print("Warning: Experiment %s has no region" % str(expt.expt_id))
    
    def distance_plot(self, pre_type, post_type, plot=None, color=(100, 100, 255)):
        # get all connected and unconnected distances for pre->post
        probed = []
        connected = []
        for expt in self:
            for i,j in expt.connections_probed:
                ci, cj = expt.cells[i], expt.cells[j]
                if ci.cre_type != pre_type or cj.cre_type != post_type:
                    continue
                dist = ci.distance(cj)
                probed.append(dist)
                connected.append((i, j) in expt.connections)
        connected = np.array(connected).astype(float)
        probed = np.array(probed)
        pts = np.vstack([probed, connected]).T

        # scatter points a bit
        conn = pts[:,1] == 1
        unconn = pts[:,1] == 0
        if np.any(conn):
            cscat = pg.pseudoScatter(pts[:,0][conn], spacing=10e-6, bidir=False)
            mx = abs(cscat).max()
            if mx != 0:
                cscat = cscat * 0.2 / mx
            pts[:,1][conn] -= cscat
        if np.any(unconn):
            uscat = pg.pseudoScatter(pts[:,0][unconn], spacing=10e-6, bidir=False)
            mx = abs(uscat).max()
            if mx != 0:
                uscat = uscat * 0.2 / mx
            pts[:,1][unconn] -= uscat

        # scatter plot connections probed
        if plot is None:
            plot = pg.plot()
            
        plot.setLabels(bottom=('distance', 'm'), left='connection probability')
            
        color2 = color + (100,)
        scatter = plot.plot(pts[:,0], pts[:,1], pen=None, symbol='o', labels={'bottom': ('distance', 'm')}, symbolBrush=color2, symbolPen=None)

        # use a sliding window to plot the proportion of connections found along with a 95% confidence interval
        # for connection probability
        def binomial_ci(p, n, alpha=0.05 ):
            """
            Two-sided confidence interval for a binomial test.

            If after n trials we obtain p successes, find c such that

            P(k/n < p/n; theta = c) = alpha

            where k/N is the proportion of successes in the set of trials,
            and theta is the success probability for each trial. 
            
            Source: http://stackoverflow.com/questions/13059011/is-there-any-python-function-library-for-calculate-binomial-confidence-intervals
            """
            upper_fn = lambda c: scipy.stats.binom.cdf(p, n, c) - alpha
            lower_fn = lambda c: scipy.stats.binom.cdf(p, n, c) - (1.0 - alpha)
            return scipy.optimize.bisect(lower_fn, 0, 1), scipy.optimize.bisect(upper_fn, 0, 1)
        
        window = 40e-6
        spacing = window / 4.0
        xvals = np.arange(window / 2.0, 500e-6, spacing)
        upper = []
        lower = []
        prop = []
        ci_xvals = []
        for x in xvals:
            minx = x - window / 2.0
            maxx = x + window / 2.0
            # select points inside this window
            mask = (probed >= minx) & (probed <= maxx)
            pts_in_window = connected[mask]
            # compute stats for window
            n_probed = pts_in_window.shape[0]
            n_conn = pts_in_window.sum()
            if n_probed == 0:
                prop.append(np.nan)
            else:
                prop.append(n_conn / n_probed)
                ci = binomial_ci(n_conn, n_probed)
                lower.append(ci[0])
                upper.append(ci[1])
                ci_xvals.append(x)
        
        # plot connection probability and confidence intervals
        color2 = [c / 3.0 for c in color]
        mid_curve = plot.plot(xvals, prop, pen=color, antialias=True)
        upper_curve = plot.plot(ci_xvals, upper, pen=color2, antialias=True)
        lower_curve = plot.plot(ci_xvals, lower, pen=color2, antialias=True)
        upper_curve.setVisible(False)
        lower_curve.setVisible(False)
        color2 = color + (50,)
        fill = pg.FillBetweenItem(upper_curve, lower_curve, brush=color2)
        fill.setZValue(-10)
        plot.addItem(fill, ignoreBounds=True)
        
        return scatter, mid_curve, lower_curve, upper_curve, fill 

    def matrix(self, rows, cols, size=50):
        w = pg.GraphicsLayoutWidget()
        v = w.addViewBox()
        v.setAspectLocked()
        v.invertY()
        
        colormap = pg.ColorMap(
            [0, 0.01, 0.03, 0.1, 0.3, 1.0],
            [(0,0,100), (80,0,80), (140,0,0), (255,100,0), (255,255,100), (255,255,255)],
        )
        default = (0, 0, 0)
        
        summary = self.connectivity_summary()
        
        shape = (len(rows), len(cols))
        text = np.empty(shape, dtype=object)
        fgcolor = np.empty(shape, dtype=object)
        bgcolor = np.empty(shape, dtype=object)
        
        for i,row in enumerate(rows):
            for j,col in enumerate(cols):
                if (row, col) in summary:
                    conn = summary[(row, col)]['connected']
                    uconn = summary[(row, col)]['unconnected']
                    color = colormap.map(conn/(conn + uconn))
                else:
                    conn, uconn = 0, 0
                    color = default
                bgcolor[i, j] = color
                text[i, j] = "%d/%d" % (conn, conn+uconn)
                fgcolor[i, j] = 'w' if sum(color) < 300 else 'k'
                if conn == uconn == 0:
                    fgcolor[i, j] = 0.3
                
        w.matrix = MatrixItem(text=text, fgcolor=fgcolor, bgcolor=bgcolor, 
                              rows=rows, cols=cols, size=size)
        v.addItem(w.matrix)
        
        # colormap is logarithmic; remap to linear for legend
        colors = colormap.color
        x = np.linspace(0, 1, len(colors))
        cmap2 = pg.ColorMap(x, colors)
        legend = pg.GradientLegend([25, 300], [-20, -30])
        legend.setGradient(cmap2.getGradient())
        legend.setLabels({'%d'%int(a*100):b for a,b in zip(colormap.pos, x)})
        v.addItem(legend)
        w.show()
        self.matrix_widget = w

    def n_connections_probed(self):
        """Return (total_probed, total_connected) for all experiments in this list.
        """
        tot_probed = 0
        tot_connected = 0
        for expt in self:
            tot_probed += expt.n_connections_probed
            tot_connected += expt.n_connections
        return tot_probed, tot_connected

    def connection_stim_summary(self, list_stims=False):
        connectionSweepSummary = {}
        for expt in self:
            for pre_id, post_id in expt.connections:
                c1, c2 = expt.cells[pre_id], expt.cells[post_id]
                connection_type = '%s->%s' % (c1.cre_type, c2.cre_type)
                if connection_type not in connectionSweepSummary:
                    connectionSweepSummary[connection_type] = {}
                    index = 0
                else:
                    index += 1
                if list_stims:
                    for sweep in expt.sweep_summary:
                        # NOTE the -1 here converts from cell ID to headstage ID.
                        # Eventually this mapping should be recorded explicitly.
                        info1 = sweep.get(pre_id - 1)
                        info2 = sweep.get(post_id - 1)

                        if info1 is None or info2 is None:
                            continue
                        stim_name = expt._short_stim_name(info1[0])
                        mode = info2[1]
                        holding = 5 * np.round(info2[3] * 1000 / 5.0)
                        stim = (mode, stim_name, int(holding))
                        if stim not in connectionSweepSummary[connection_type]:
                            connectionSweepSummary[connection_type][stim] = []
                            connectionSweepSummary[connection_type][stim].append(1)
                        elif len(connectionSweepSummary[connection_type][stim]) - 1 < index:
                            connectionSweepSummary[connection_type][stim].append(1)
                        else:
                            connectionSweepSummary[connection_type][stim][index] += 1

        return connectionSweepSummary
        
    def print_expt_summary(self, list_stims=False):
        fields = ['# probed', '# connected', 'age', 'cre types']
        if list_stims:
            fields.append('stim sets')
        print("----------------------------------------------------------")
        print("  Experiment Summary  (%s)" % ', '.join(fields))
        print("----------------------------------------------------------")

        if len(self.start_skip) > 0:
            print("[ skipped %d earlier experiments ]" % len(self.start_skip))
        tot_probed = 0
        tot_connected = 0
        ages = []
        for i,expt in enumerate(self):
            n_p = expt.n_connections_probed
            n_c = expt.n_connections
            tot_probed += n_p
            tot_connected += n_c
            ages.append(expt.age)
            
            fmt = "%d: %s:  \t%d\t%d\t%d\t%s"
            fmt_args = [i, expt.expt_id[1], n_p, n_c, expt.age, ', '.join(expt.cre_types)]
            
            # get list of stimuli
            if list_stims:
                stims = expt.list_stims()
                
                fmt += "\t%s"
                fmt_args.append(', '.join(stims))
            
            print(fmt % tuple(fmt_args))

        if len(self.stop_skip) > 0:
            print("[ skipped %d later experiments ]" % len(self.stop_skip))
        print("")

        print("Mean age: %0.1f" % np.mean(ages))
        print("")

    def connectivity_summary(self):
        summary = {}
        for expt in self:
            for k,v in expt.summary().items():
                if k not in summary:
                    summary[k] = {'connected':0, 'unconnected':0, 'cdist':[], 'udist':[]}
                summary[k]['connected'] += v['connected']
                summary[k]['unconnected'] += v['unconnected']
                summary[k]['cdist'].extend(v['cdist'])
                summary[k]['udist'].extend(v['udist'])
        return summary
        
    def print_connectivity_summary(self):
        print("-------------------------------------------------------------")
        print("     Connectivity  (# connected/probed, % connectivity, cdist, udist, adist)")
        print("-------------------------------------------------------------")
        
        tot_probed, tot_connected = self.n_connections_probed()
        
        summary = self.connectivity_summary()

        with warnings.catch_warnings():  # we expect warnings when nanmean is called on an empty list
            warnings.simplefilter("ignore")
            totals = []
            for k,v in summary.items():
                probed = v['connected'] + v['unconnected']
                totals.append((
                    k[0],                        # pre type
                    k[1],                        # post type
                    v['connected'],              # n connected
                    probed,                      # n probed
                    100*v['connected']/probed,   # % connected
                    np.nanmean(v['cdist'])*1e6,  # avg cdist
                    np.nanmean(v['udist'])*1e6,  # avg udist
                    np.nanmean(v['cdist']+v['udist'])*1e6   # avg dist
                ))
            
        colsize = max([len(t[0]) + len(t[1]) for t in totals]) + 8
        totals.sort(key=lambda x: (x[4], x[3], x[0], x[1]), reverse=True)
        for tot in totals:
            pad = " " * (colsize - (len(tot[0]) + len(tot[1]) + 3))
            fields = list(tot)
            fields.insert(2, pad)
            fields = tuple(fields)
            try:
                print(u"%s → %s%s\t:\t%d/%d\t%0.2f%%\t%0.2f\t%0.2f\t%0.2f" % fields)
            except UnicodeEncodeError:
                print("%s - %s%s\t:\t%d/%d\t%0.2f%%\t%0.2f\t%0.2f\t%0.2f" % fields)

        print("\nTotal:  \t%d/%d\t%0.2f%%" % (tot_connected, tot_probed, 100*tot_connected/(tot_connected+tot_probed)))
        print("")

    def print_label_summary(self):
        print("-----------------------")
        print("       Labeling")
        print("-----------------------")

        n_qc_passed = 0
        n_dye_passed = 0
        n_qc_and_biocytin_passed = 0
        n_dye_and_biocytin_passed = 0

        for expt in self:
            for cell in expt.cells.values():
                biocytin = cell.labels.get('biocytin', None)
                if biocytin is None:
                    # ignore cells with no biocytin data
                    continue
                biocytin = (biocytin == '+')
                if cell.pass_qc:
                    n_qc_passed += 1
                    if biocytin:
                        n_qc_and_biocytin_passed += 1
                if cell.cre_type is not None:
                    n_dye_passed += 1
                    if biocytin:
                        n_dye_and_biocytin_passed += 1

        dye_biocytin_percent = 100*n_dye_and_biocytin_passed/n_dye_passed if n_dye_passed > 0 else 0
        print("%0.2f (%d/%d) of dye-filled cells had a biocytin fill" % (dye_biocytin_percent, n_dye_and_biocytin_passed, n_dye_passed))

        qc_biocytin_percent = 100*n_qc_and_biocytin_passed/n_qc_passed if n_qc_passed > 0 else 0
        print("%0.2f (%d/%d) of qc-passed cells had a biocytin fill" % (qc_biocytin_percent, n_qc_and_biocytin_passed, n_qc_passed))

        print("")

    def print_connection_summary(self, list_stims=False):
        print("-----------------------")
        print("       Connections")
        print("-----------------------")
        for expt in self:
            for pre_id, post_id in expt.connections:
                c1, c2 = expt.cells[pre_id], expt.cells[post_id]

                stims = {}
                if list_stims:
                    for sweep in expt.sweep_summary:
                        # NOTE the -1 here converts from cell ID to headstage ID.
                        # Eventually this mapping should be recorded explicitly.
                        info1 = sweep.get(pre_id - 1)
                        info2 = sweep.get(post_id - 1)

                        if info1 is None or info2 is None:
                            continue
                        stim_name = expt._short_stim_name(info1[0])
                        mode = info2[1]
                        holding = 5 * np.round(info2[3] * 1000 / 5.0)
                        stim = (mode, stim_name, int(holding))
                        if stim not in stims:
                                stims[stim] = 1
                        else:
                                stims[stim] += 1
                    print(u"%d->%d: \t%s -> %s\t%s" % (pre_id, post_id, c1.cre_type, c2.cre_type, expt.expt_id))
                    if len(stims) == 0:
                        print('no sweeps: %d %d\n' % (pre_id, post_id))
                        import pprint
                        pprint.pprint(expt.sweep_summary)

                    else:
                        stims = '\n'.join(["%s %s %dmV, %d sweeps"% (s+(n,)) for s,n in stims.items()])
                        print(stims)


                else:
                    print(u"%d->%d: \t%s -> %s\t%s" % (pre_id, post_id, c1.cre_type, c2.cre_type, expt.expt_id))

        print("")

<<<<<<< HEAD
    def print_connection_sweep_summary(self, list_stims=False, sweep_threshold=5):
        print("-----------------------")
        print("  Connection: ")
        print("             Stimulus Set: # connections w/ > %d sweeps" % sweep_threshold)
        print("-----------------------")
        connection_sweep_summary = self.connection_stim_summary(list_stims)
        connection_types = connection_sweep_summary.keys()
        for connection_type in connection_types:
            print("\n%s:" % connection_type)
            stim_sets = connection_sweep_summary[connection_type].keys()
            for stim_set in stim_sets:
                num_connections = sum(connections >= sweep_threshold for connections in connection_sweep_summary[connection_type][stim_set])
                if num_connections:
                   print("\t%s:\t%d" % (' '.join([str(s) for s in stim_set]), num_connections))

=======

class MatrixItem(pg.QtGui.QGraphicsItemGroup):
    """GraphicsItem displaying a table with column / row labels and text in
    each cell.
    
    Parameters
    ----------
    text : 2d array or nested lists
        Strings to display inside each cell
    fgcolor : 2d array or nested lists
        Text colors for each cell
    bgcolor : 2d array or nested lists
        Background colors for each cell
    rows : 1d array or list
        Strings to display as row header
    cols : 1d array or list
        Strings to display as col header
    size : float
        Width of each cell
    """
    def __init__(self, text, fgcolor, bgcolor, rows, cols, size=50):
        pg.QtGui.QGraphicsItemGroup.__init__(self)
        
        for i,row in enumerate(rows):
            txt = pg.QtGui.QGraphicsTextItem(row, parent=self)
            br = txt.boundingRect()
            txt.setPos(-br.width() - 10, i * size + size/2. - br.center().y())
            txt.setDefaultTextColor(pg.mkColor('w'))
        
        for i,col in enumerate(cols):
            txt = pg.QtGui.QGraphicsTextItem(col, parent=self)
            br = txt.boundingRect()
            txt.setPos(i * size + size/2 - br.center().x(), -br.height() - 10)
            txt.setDefaultTextColor(pg.mkColor('w'))
        
        for i,row in enumerate(rows):
            for j,col in enumerate(cols):
                x = j * size
                y = i * size
                rect = pg.QtGui.QGraphicsRectItem(x, y, size, size, parent=self)
                rect.setBrush(pg.mkBrush(bgcolor[i][j]))
                rect.setZValue(-10)
                
                txt = pg.QtGui.QGraphicsTextItem(text[i][j], parent=self)
                br = txt.boundingRect()
                txt.setPos(x + size/2 - br.center().x(), y + size/2 - br.center().y())
                txt.setDefaultTextColor(pg.mkColor(fgcolor[i][j]))
    
        br = pg.QtCore.QRectF()
        for item in self.childItems():
            br = br.united(self.mapRectFromItem(item, item.boundingRect()))
        self._bounding_rect = br
    
    def boundingRect(self):
        return self._bounding_rect
>>>>>>> d3cca66d


if __name__ == '__main__':
    parser = argparse.ArgumentParser()
    parser.add_argument('--region', type=str)
    parser.add_argument('--start', type=arg_to_date)
    parser.add_argument('--stop', type=arg_to_date)
    parser.add_argument('--list-stims', action='store_true', default=False, dest='list_stims',
                        help='print a list of each connection and the stimulus sets acquired')
    parser.add_argument('--sweep-threshold', type=int, action='store', default=5, dest='sweep_threshold',
                        help='Combined with --list-stims, for each connection type, prints the number of connections'
                             '' 'for which there are >= sweep_threshold number of each stimulus set')
    parser.add_argument('files', nargs='*', type=os.path.abspath)
    args = parser.parse_args(sys.argv[1:])

    cache_file = 'expts_cache.pkl'
    all_expts = ExperimentList(cache=cache_file)

    for f in args.files:
        all_expts.load(f)

    if len(all_expts) == 0:
        print("No experiments loaded; bailing out.")
        sys.exit(-1)

    expts = all_expts.select(start=args.start, stop=args.stop, region=args.region)
    if len(args.files) > 0:
        expts = expts.select(source_files=args.files)

    if len(expts) == 0:
        print("No experiments selected; bailing out.")
        sys.exit(-1)

    expts.check()
    

    # Print list of experiments
    expts.print_expt_summary(args.list_stims)

    # Print list of connections found
    expts.print_connection_summary(args.list_stims)

    # Print stimulus summary for each connection type
    expts.print_connection_sweep_summary(args.list_stims, args.sweep_threshold)

    # Generate a summary of connectivity
    expts.print_connectivity_summary()

    # Print extra information about labeling
    expts.print_label_summary()


    p = pg.plot()
    expts.distance_plot('sim1', 'sim1', plot=p, color=(0, 0, 255))
    expts.distance_plot('tlx3', 'tlx3', plot=p, color=(200, 200, 0))
    expts.distance_plot('pvalb', 'pvalb', plot=p, color=(200, 0, 200))

    types = ['unknown', 'sim1', 'tlx3', 'pvalb', 'sst', 'vip']
    #types = ['sim1', 'unknown']
    expts.matrix(types, types)
    
    # cache everything!
    all_expts.write_cache()
    <|MERGE_RESOLUTION|>--- conflicted
+++ resolved
@@ -1119,7 +1119,6 @@
 
         print("")
 
-<<<<<<< HEAD
     def print_connection_sweep_summary(self, list_stims=False, sweep_threshold=5):
         print("-----------------------")
         print("  Connection: ")
@@ -1134,8 +1133,6 @@
                 num_connections = sum(connections >= sweep_threshold for connections in connection_sweep_summary[connection_type][stim_set])
                 if num_connections:
                    print("\t%s:\t%d" % (' '.join([str(s) for s in stim_set]), num_connections))
-
-=======
 
 class MatrixItem(pg.QtGui.QGraphicsItemGroup):
     """GraphicsItem displaying a table with column / row labels and text in
@@ -1191,7 +1188,6 @@
     
     def boundingRect(self):
         return self._bounding_rect
->>>>>>> d3cca66d
 
 
 if __name__ == '__main__':
