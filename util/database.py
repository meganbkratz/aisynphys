from __future__ import division, print_function

<<<<<<< HEAD
import os, sys, argparse
import six
import multipatch_analysis.database as db
=======
import os, sys, user, argparse
from multipatch_analysis.database import default_db as db
>>>>>>> 618ed661
from multipatch_analysis.config import synphys_db
from multipatch_analysis import config

parser = argparse.ArgumentParser()
parser.add_argument('--reset-db', action='store_true', default=False, help="Drop all tables in the database.", dest='reset_db')
parser.add_argument('--vacuum', action='store_true', default=False, help="Ask the database to clean/optimize itself.")
parser.add_argument('--bake', type=str, default=None, help="Bake current database into an sqlite file.")
parser.add_argument('--clone', type=str, default=None, help="Clone current database into a new database with the given name.")
parser.add_argument('--tables', type=str, default=None, help="Comma-separated list of tables to include while baking.")
parser.add_argument('--skip-tables', type=str, default="", help="Comma-separated list of tables to skip while baking.", dest="skip_tables")
parser.add_argument('--overwrite', action='store_true', default=False, help="Overwrite existing sqlite file.")
parser.add_argument('--update', action='store_true', default=False, help="Update existing sqlite file.")
parser.add_argument('--drop', type=str, default=None, help="Drop database with the given name.")
parser.add_argument('--dbg', action='store_true', default=False, help="Start debugging console.")


args = parser.parse_args(sys.argv[1:])

if args.dbg:
    import pyqtgraph as pg
    pg.dbg()

if args.reset_db:
<<<<<<< HEAD
    ans = six.moves.input('Reset database "%s"? ' % db.default_db)
=======
    ans = raw_input('Reset database "%s"? ' % db)
>>>>>>> 618ed661
    if ans == 'y':
        print("  Ok, here we go..")
        db.reset_db()
        print("    ..done.")
    else:
        print("  Oh very well. Some other time, perhaps.")

if args.vacuum:
    # cleans up DB and analyzes column statistics to improve query performance
    print("Mopping up %s.." % db.db_name)
    db.vacuum()
    print("   ..done.")


tables = None if args.tables is None else args.tables.split(',')
if args.bake is not None:
    if os.path.exists(args.bake):
        if args.overwrite:
            os.remove(args.bake)
        elif not args.update:
            print("sqlite database file %s already exists" % args.bake)
            sys.exit(0)
        
    db.bake_sqlite(args.bake, tables=tables, skip_tables=args.skip_tables.split(','))


if args.clone is not None:
    db.clone_database(args.clone, tables=tables, skip_tables=args.skip_tables.split(','))


if args.drop is not None:
<<<<<<< HEAD
    drop_db = db.default_db.get_database(args.drop)
    ans = six.moves.input("Seriously? I'm gonna dump the entire \"%s\" database? (y/n) " % drop_db)
=======
    drop_db = db.get_database(args.drop)
    ans = raw_input("Seriously? I'm gonna dump the entire \"%s\" database? (y/n) " % drop_db)
>>>>>>> 618ed661
    if ans == 'y':
        print("  Ok, don't look..")
        drop_db.drop_database()
        print("    ..done.")
    else:
        print("  Whew! Close one.")
    <|MERGE_RESOLUTION|>--- conflicted
+++ resolved
@@ -1,13 +1,8 @@
 from __future__ import division, print_function
 
-<<<<<<< HEAD
 import os, sys, argparse
 import six
-import multipatch_analysis.database as db
-=======
-import os, sys, user, argparse
 from multipatch_analysis.database import default_db as db
->>>>>>> 618ed661
 from multipatch_analysis.config import synphys_db
 from multipatch_analysis import config
 
@@ -31,11 +26,7 @@
     pg.dbg()
 
 if args.reset_db:
-<<<<<<< HEAD
-    ans = six.moves.input('Reset database "%s"? ' % db.default_db)
-=======
-    ans = raw_input('Reset database "%s"? ' % db)
->>>>>>> 618ed661
+    ans = six.moves.input('Reset database "%s"? ' % db)
     if ans == 'y':
         print("  Ok, here we go..")
         db.reset_db()
@@ -67,13 +58,8 @@
 
 
 if args.drop is not None:
-<<<<<<< HEAD
-    drop_db = db.default_db.get_database(args.drop)
+    drop_db = db.get_database(args.drop)
     ans = six.moves.input("Seriously? I'm gonna dump the entire \"%s\" database? (y/n) " % drop_db)
-=======
-    drop_db = db.get_database(args.drop)
-    ans = raw_input("Seriously? I'm gonna dump the entire \"%s\" database? (y/n) " % drop_db)
->>>>>>> 618ed661
     if ans == 'y':
         print("  Ok, don't look..")
         drop_db.drop_database()
